package ante

import (
	"bytes"

	"cosmossdk.io/errors"
	sdk "github.com/cosmos/cosmos-sdk/types"
	"github.com/skip-mev/pob/mempool"
	"github.com/skip-mev/pob/x/auction/keeper"
)

var _ sdk.AnteDecorator = AuctionDecorator{}

type AuctionDecorator struct {
	auctionKeeper keeper.Keeper
	txDecoder     sdk.TxDecoder
	txEncoder     sdk.TxEncoder
	mempool       *mempool.AuctionMempool
}

func NewAuctionDecorator(ak keeper.Keeper, txDecoder sdk.TxDecoder, txEncoder sdk.TxEncoder, mempool *mempool.AuctionMempool) AuctionDecorator {
	return AuctionDecorator{
		auctionKeeper: ak,
		txDecoder:     txDecoder,
		txEncoder:     txEncoder,
		mempool:       mempool,
	}
}

// AnteHandle validates that the auction bid is valid if one exists. If valid it will deduct the entrance fee from the
// bidder's account.
func (ad AuctionDecorator) AnteHandle(ctx sdk.Context, tx sdk.Tx, simulate bool, next sdk.AnteHandler) (sdk.Context, error) {
	auctionMsg, err := mempool.GetMsgAuctionBidFromTx(tx)
	if err != nil {
		return ctx, err
	}

	// Validate the auction bid if one exists.
	if auctionMsg != nil {
		bidder, err := sdk.AccAddressFromBech32(auctionMsg.Bidder)
		if err != nil {
			return ctx, errors.Wrapf(err, "invalid bidder address (%s)", auctionMsg.Bidder)
		}

		transactions := make([]sdk.Tx, len(auctionMsg.Transactions))
		for i, tx := range auctionMsg.Transactions {
			decodedTx, err := ad.txDecoder(tx)
			if err != nil {
				return ctx, errors.Wrapf(err, "failed to decode transaction (%s)", tx)
			}

			transactions[i] = decodedTx
		}

		topBid := sdk.NewCoins()

		// If the current transaction is the highest bidding transaction, then the highest bid is empty.
		isTopBidTx, err := ad.IsTopBidTx(ctx, tx)
		if err != nil {
			return ctx, errors.Wrap(err, "failed to check if current transaction is highest bidding transaction")
		}

		if !isTopBidTx {
			// Set the top bid to the highest bidding transaction.
			topBid, err = ad.GetTopAuctionBid(ctx)
			if err != nil {
				return ctx, errors.Wrap(err, "failed to get highest auction bid")
			}
		}

		if err := ad.auctionKeeper.ValidateAuctionMsg(ctx, bidder, auctionMsg.Bid, topBid, transactions); err != nil {
			return ctx, errors.Wrap(err, "failed to validate auction bid")
		}
	}

	return next(ctx, tx, simulate)
}

// GetTopAuctionBid returns the highest auction bid if one exists.
func (ad AuctionDecorator) GetTopAuctionBid(ctx sdk.Context) (sdk.Coins, error) {
	auctionTx := ad.mempool.GetTopAuctionTx(ctx)
	if auctionTx == nil {
		return sdk.NewCoins(), nil
	}

<<<<<<< HEAD
	wrappedTx := auctionTx.(*mempool.WrappedBidTx)

	// Check if the current transaction is the highest bidding transaction.
	auctionBz, err := ad.txEncoder(wrappedTx.Tx)
	if err != nil {
		return sdk.NewCoins(), errors.Wrap(err, "failed to encode auction transaction")
	}

	currBz, err := ad.txEncoder(currTx)
	if err != nil {
		return sdk.NewCoins(), errors.Wrap(err, "failed to encode current transaction")
	}

	if bytes.Equal(auctionBz, currBz) {
		return sdk.NewCoins(), nil
=======
	return auctionTx.(*mempool.WrappedBidTx).GetBid(), nil
}

// IsTopBidTx returns true if the transaction inputted is the highest bidding auction transaction in the mempool.
func (ad AuctionDecorator) IsTopBidTx(ctx sdk.Context, tx sdk.Tx) (bool, error) {
	auctionTx := ad.mempool.GetTopAuctionTx(ctx)
	if auctionTx == nil {
		return false, nil
	}

	topBidTx := mempool.UnwrapBidTx(auctionTx)
	topBidBz, err := ad.txEncoder(topBidTx)
	if err != nil {
		return false, err
	}

	currentTxBz, err := ad.txEncoder(tx)
	if err != nil {
		return false, err
>>>>>>> 717238ff
	}

	return bytes.Equal(topBidBz, currentTxBz), nil
}<|MERGE_RESOLUTION|>--- conflicted
+++ resolved
@@ -83,23 +83,6 @@
 		return sdk.NewCoins(), nil
 	}
 
-<<<<<<< HEAD
-	wrappedTx := auctionTx.(*mempool.WrappedBidTx)
-
-	// Check if the current transaction is the highest bidding transaction.
-	auctionBz, err := ad.txEncoder(wrappedTx.Tx)
-	if err != nil {
-		return sdk.NewCoins(), errors.Wrap(err, "failed to encode auction transaction")
-	}
-
-	currBz, err := ad.txEncoder(currTx)
-	if err != nil {
-		return sdk.NewCoins(), errors.Wrap(err, "failed to encode current transaction")
-	}
-
-	if bytes.Equal(auctionBz, currBz) {
-		return sdk.NewCoins(), nil
-=======
 	return auctionTx.(*mempool.WrappedBidTx).GetBid(), nil
 }
 
@@ -119,7 +102,6 @@
 	currentTxBz, err := ad.txEncoder(tx)
 	if err != nil {
 		return false, err
->>>>>>> 717238ff
 	}
 
 	return bytes.Equal(topBidBz, currentTxBz), nil
