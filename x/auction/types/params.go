package types

import (
	fmt "fmt"

	"cosmossdk.io/math"
	sdk "github.com/cosmos/cosmos-sdk/types"
)

var (
<<<<<<< HEAD
	DefaultMaxBundleSize        uint32 = 2
	DefaultEscrowAccountAddress string
	DefaultReserveFee           = sdk.Coins{}
	DefaultMinBuyInFee          = sdk.Coins{}
	DefaultMinBidIncrement      = sdk.Coins{}
	DefaultProposerFee          = sdk.ZeroDec()
)

// NewParams returns a new Params instance with the provided values.
func NewParams(maxBundleSize uint32, escrowAccountAddress string, reserveFee, minBuyInFee, minBidIncrement sdk.Coins, proposerFee sdk.Dec) Params {
	return Params{
		MaxBundleSize:        maxBundleSize,
		EscrowAccountAddress: escrowAccountAddress,
		ReserveFee:           reserveFee,
		MinBuyInFee:          minBuyInFee,
		MinBidIncrement:      minBidIncrement,
		ProposerFee:          proposerFee,
=======
	DefaultMaxBundleSize          uint32 = 2
	DefaultEscrowAccountAddress   string
	DefaultReserveFee             = sdk.Coins{}
	DefaultMinBuyInFee            = sdk.Coins{}
	DefaultMinBidIncrement        = sdk.Coins{}
	DefaultFrontRunningProtection = true
)

// NewParams returns a new Params instance with the provided values.
func NewParams(maxBundleSize uint32, escrowAccountAddress string, reserveFee, minBuyInFee, minBidIncrement sdk.Coins, frontRunningProtection bool) Params {
	return Params{
		MaxBundleSize:          maxBundleSize,
		EscrowAccountAddress:   escrowAccountAddress,
		ReserveFee:             reserveFee,
		MinBuyInFee:            minBuyInFee,
		MinBidIncrement:        minBidIncrement,
		FrontRunningProtection: frontRunningProtection,
>>>>>>> 34fef8f4
	}
}

// DefaultParams returns the default x/auction parameters.
func DefaultParams() Params {
	return NewParams(
		DefaultMaxBundleSize,
		DefaultEscrowAccountAddress,
		DefaultReserveFee,
		DefaultMinBuyInFee,
		DefaultMinBidIncrement,
<<<<<<< HEAD
		DefaultProposerFee,
=======
		DefaultFrontRunningProtection,
>>>>>>> 34fef8f4
	)
}

// Validate performs basic validation on the parameters.
func (p Params) Validate() error {
	if err := validateEscrowAccountAddress(p.EscrowAccountAddress); err != nil {
		return err
	}

	if err := p.ReserveFee.Validate(); err != nil {
		return fmt.Errorf("invalid reserve fee (%s)", err)
	}

	if err := p.MinBuyInFee.Validate(); err != nil {
		return fmt.Errorf("invalid minimum buy-in fee (%s)", err)
	}

	if err := p.MinBidIncrement.Validate(); err != nil {
		return fmt.Errorf("invalid minimum bid increment (%s)", err)
	}

	if err := validateProposerFee(p.ProposerFee); err != nil {
		return err
	}

	return nil
}

func validateProposerFee(i interface{}) error {
	v, ok := i.(sdk.Dec)
	if !ok {
		return fmt.Errorf("invalid parameter type: %T", i)
	}

	if v.IsNil() {
		return fmt.Errorf("proposer fee cannot be nil: %s", v)
	}
	if v.IsNegative() {
		return fmt.Errorf("proposer fee cannot be negative: %s", v)
	}
	if v.GT(math.LegacyOneDec()) {
		return fmt.Errorf("proposer fee too large: %s", v)
	}

	return nil
}

// validateEscrowAccountAddress ensures the escrow account address is a valid
// address (if set).
func validateEscrowAccountAddress(account string) error {
	// If the escrow account address is set, ensure it is a valid address.
	if _, err := sdk.AccAddressFromBech32(account); err != nil {
		return fmt.Errorf("invalid escrow account address (%s)", err)
	}

	return nil
}<|MERGE_RESOLUTION|>--- conflicted
+++ resolved
@@ -8,35 +8,23 @@
 )
 
 var (
-<<<<<<< HEAD
-	DefaultMaxBundleSize        uint32 = 2
-	DefaultEscrowAccountAddress string
-	DefaultReserveFee           = sdk.Coins{}
-	DefaultMinBuyInFee          = sdk.Coins{}
-	DefaultMinBidIncrement      = sdk.Coins{}
-	DefaultProposerFee          = sdk.ZeroDec()
-)
-
-// NewParams returns a new Params instance with the provided values.
-func NewParams(maxBundleSize uint32, escrowAccountAddress string, reserveFee, minBuyInFee, minBidIncrement sdk.Coins, proposerFee sdk.Dec) Params {
-	return Params{
-		MaxBundleSize:        maxBundleSize,
-		EscrowAccountAddress: escrowAccountAddress,
-		ReserveFee:           reserveFee,
-		MinBuyInFee:          minBuyInFee,
-		MinBidIncrement:      minBidIncrement,
-		ProposerFee:          proposerFee,
-=======
 	DefaultMaxBundleSize          uint32 = 2
 	DefaultEscrowAccountAddress   string
 	DefaultReserveFee             = sdk.Coins{}
 	DefaultMinBuyInFee            = sdk.Coins{}
 	DefaultMinBidIncrement        = sdk.Coins{}
 	DefaultFrontRunningProtection = true
+	DefaultProposerFee            = sdk.ZeroDec()
 )
 
 // NewParams returns a new Params instance with the provided values.
-func NewParams(maxBundleSize uint32, escrowAccountAddress string, reserveFee, minBuyInFee, minBidIncrement sdk.Coins, frontRunningProtection bool) Params {
+func NewParams(
+	maxBundleSize uint32,
+	escrowAccountAddress string,
+	reserveFee, minBuyInFee, minBidIncrement sdk.Coins,
+	frontRunningProtection bool,
+	proposerFee sdk.Dec,
+) Params {
 	return Params{
 		MaxBundleSize:          maxBundleSize,
 		EscrowAccountAddress:   escrowAccountAddress,
@@ -44,7 +32,7 @@
 		MinBuyInFee:            minBuyInFee,
 		MinBidIncrement:        minBidIncrement,
 		FrontRunningProtection: frontRunningProtection,
->>>>>>> 34fef8f4
+		ProposerFee:            proposerFee,
 	}
 }
 
@@ -56,11 +44,8 @@
 		DefaultReserveFee,
 		DefaultMinBuyInFee,
 		DefaultMinBidIncrement,
-<<<<<<< HEAD
+		DefaultFrontRunningProtection,
 		DefaultProposerFee,
-=======
-		DefaultFrontRunningProtection,
->>>>>>> 34fef8f4
 	)
 }
 
@@ -89,12 +74,7 @@
 	return nil
 }
 
-func validateProposerFee(i interface{}) error {
-	v, ok := i.(sdk.Dec)
-	if !ok {
-		return fmt.Errorf("invalid parameter type: %T", i)
-	}
-
+func validateProposerFee(v sdk.Dec) error {
 	if v.IsNil() {
 		return fmt.Errorf("proposer fee cannot be nil: %s", v)
 	}
