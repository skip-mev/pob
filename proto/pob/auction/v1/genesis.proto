--- conflicted
+++ resolved
@@ -46,17 +46,15 @@
     (amino.dont_omitempty)   = true,
     (gogoproto.castrepeated) = "github.com/cosmos/cosmos-sdk/types.Coins"
   ];
-<<<<<<< HEAD
+
+  // front_running_protection specifies whether front running and sandwich
+  // attack protection is enabled.
+  bool front_running_protection = 6;
 
   // proposer_fee defines the portion of the winning bid that goes to the block
   // proposer that proposed the block.
-  string proposer_fee = 6 [
+  string proposer_fee = 7 [
     (gogoproto.nullable)   = false,
     (gogoproto.customtype) = "github.com/cosmos/cosmos-sdk/types.Dec"
   ];
-=======
-  // front_running_protection specifies whether front running and sandwich attack protection
-  // is enabled.
-  bool front_running_protection = 6;
->>>>>>> 34fef8f4
 }