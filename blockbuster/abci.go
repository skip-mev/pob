--- conflicted
+++ resolved
@@ -2,10 +2,7 @@
 
 import (
 	"context"
-<<<<<<< HEAD
-=======
 	"fmt"
->>>>>>> 5d37f047
 
 	abci "github.com/cometbft/cometbft/abci/types"
 	"github.com/cometbft/cometbft/libs/log"
@@ -104,11 +101,7 @@
 		return nil
 	}
 
-<<<<<<< HEAD
-	// handle non-terminated decorators chain
-=======
 	// Handle non-terminated decorators chain
->>>>>>> 5d37f047
 	if (chain[len(chain)-1] != Terminator{}) {
 		chain = append(chain, Terminator{})
 	}
@@ -126,11 +119,7 @@
 		return nil
 	}
 
-<<<<<<< HEAD
-	// handle non-terminated decorators chain
-=======
 	// Handle non-terminated decorators chain
->>>>>>> 5d37f047
 	if (chain[len(chain)-1] != Terminator{}) {
 		chain = append(chain, Terminator{})
 	}
@@ -140,32 +129,18 @@
 	}
 }
 
-<<<<<<< HEAD
-// Terminator Lane will get added to the chain to simplify chaining code
-// Don't need to check if next == nil further up the chain
-=======
 // Terminator Lane will get added to the chain to simplify chaining code so that we
 // don't need to check if next == nil further up the chain
->>>>>>> 5d37f047
 type Terminator struct{}
 
 var _ Lane = (*Terminator)(nil)
 
-<<<<<<< HEAD
-// AnteHandle returns the provided Context and nil error
-func (t Terminator) PrepareLane(ctx sdk.Context, proposal Proposal, _ PrepareLanesHandler) Proposal {
-	return proposal
-}
-
-// PostHandle returns the provided Context and nil error
-=======
 // PrepareLane is a no-op
 func (t Terminator) PrepareLane(_ sdk.Context, proposal Proposal, _ PrepareLanesHandler) Proposal {
 	return proposal
 }
 
 // ProcessLane is a no-op
->>>>>>> 5d37f047
 func (t Terminator) ProcessLane(ctx sdk.Context, _ [][]byte, _ ProcessLanesHandler) (sdk.Context, error) {
 	return ctx, nil
 }
@@ -175,39 +150,22 @@
 	return "Terminator"
 }
 
-<<<<<<< HEAD
-// Match returns true if the transaction belongs to this lane
-=======
 // Match is a no-op
->>>>>>> 5d37f047
 func (t Terminator) Match(sdk.Tx) bool {
 	return false
 }
 
-<<<<<<< HEAD
-// VerifyTx returns nil
-func (t Terminator) VerifyTx(sdk.Context, sdk.Tx) error {
-	return nil
-}
-
-// Contains returns false
-=======
 // VerifyTx is a no-op
 func (t Terminator) VerifyTx(sdk.Context, sdk.Tx) error {
 	return fmt.Errorf("Terminator lane should not be called")
 }
 
 // Contains is a no-op
->>>>>>> 5d37f047
 func (t Terminator) Contains(sdk.Tx) (bool, error) {
 	return false, nil
 }
 
-<<<<<<< HEAD
-// CountTx returns 0
-=======
 // CountTx is a no-op
->>>>>>> 5d37f047
 func (t Terminator) CountTx() int {
 	return 0
 }
