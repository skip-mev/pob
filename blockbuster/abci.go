package blockbuster

import (
<<<<<<< HEAD
=======
	"context"
	"crypto/sha256"
	"encoding/hex"
	"fmt"

>>>>>>> b3cca997
	abci "github.com/cometbft/cometbft/abci/types"
	"github.com/cometbft/cometbft/libs/log"
	sdk "github.com/cosmos/cosmos-sdk/types"
	sdkmempool "github.com/cosmos/cosmos-sdk/types/mempool"
)

type (
	// ProposalHandler is a wrapper around the ABCI++ PrepareProposal and ProcessProposal
	// handlers.
	ProposalHandler struct {
		logger              log.Logger
		mempool             Mempool
		txEncoder           sdk.TxEncoder
		prepareLanesHandler PrepareLanesHandler
		processLanesHandler ProcessLanesHandler
	}

<<<<<<< HEAD
	// Proposal defines a proposal.
	Proposal struct {
		// Txs is the list of transactions in the proposal.
		Txs [][]byte

		// SelectedTxs is the hash of the selected transactions in the proposal.
		SelectedTxs map[string]struct{}

		// TotalTxBytes is the total number of bytes in the proposal.
		TotalTxBytes int64

		// MaxTxBytes is the maximum number of bytes that can be included in the proposal.
		MaxTxBytes int64
	}

	// PrepareLanesHandler wraps all of the lanes Prepare function into a single function.
	PrepareLanesHandler func(ctx sdk.Context, proposal Proposal) Proposal

	// ProcessLanesHandler wraps all of the lanes Process function into a single function.
	ProcessLanesHandler func(ctx sdk.Context, proposalTxs [][]byte) (sdk.Context, error)
)

// NewProposalHandler returns a new proposal handler.
=======
	// ProcessLanesHandler wraps all of the lanes Process functions into a single chained
	// function. You can think of it like an AnteHandler, but for processing proposals in the
	// context of lanes instead of modules.
	ProcessLanesHandler func(ctx sdk.Context, proposalTxs [][]byte) (sdk.Context, error)
)

// NewProposalHandler returns a new ProposalHandler.
>>>>>>> b3cca997
func NewProposalHandler(logger log.Logger, mempool Mempool, txEncoder sdk.TxEncoder) *ProposalHandler {
	return &ProposalHandler{
		logger:              logger,
		mempool:             mempool,
		txEncoder:           txEncoder,
		prepareLanesHandler: ChainPrepareLanes(mempool.registry...),
		processLanesHandler: ChainProcessLanes(mempool.registry...),
	}
}

<<<<<<< HEAD
// PrepareProposalHandler prepares the proposal by selecting transactions from each lane
// according to each lane's selection logic. We select transactions in a greedy fashion. Note that
// each lane has an boundary on the number of bytes that can be included in the proposal. By default,
// the base lane will not have a boundary on the number of bytes that can be included in the proposal and
// will include all valid transactions in the proposal (up to MaxTxBytes).
=======
// ChainProcessLane chains together the proposal verification logic from each lane
// into a single function. The first lane in the chain is the first lane to be verified and
// the last lane in the chain is the last lane to be verified.
func ChainProcessLanes(chain ...Lane) ProcessLanesHandler {
	if len(chain) == 0 {
		return nil
	}

	// Handle non-terminated decorators chain
	if (chain[len(chain)-1] != Terminator{}) {
		chain = append(chain, Terminator{})
	}

	return func(ctx sdk.Context, proposalTxs [][]byte) (sdk.Context, error) {
		return chain[0].ProcessLane(ctx, proposalTxs, ChainProcessLanes(chain[1:]...))
	}
}

>>>>>>> b3cca997
func (h *ProposalHandler) PrepareProposalHandler() sdk.PrepareProposalHandler {
	return func(ctx sdk.Context, req abci.RequestPrepareProposal) abci.ResponsePrepareProposal {
		proposal := h.prepareLanesHandler(ctx, Proposal{
			SelectedTxs: make(map[string]struct{}),
			Txs:         make([][]byte, 0),
			MaxTxBytes:  req.MaxTxBytes,
		})

		return abci.ResponsePrepareProposal{Txs: proposal.Txs}
	}
}

// ProcessProposalHandler processes the proposal by verifying all transactions in the proposal
// according to each lane's verification logic. We verify proposals in a greedy fashion.
// If a lane's portion of the proposal is invalid, we reject the proposal. After a lane's portion
// of the proposal is verified, we pass the remaining transactions to the next lane in the chain.
func (h *ProposalHandler) ProcessProposalHandler() sdk.ProcessProposalHandler {
	return func(ctx sdk.Context, req abci.RequestProcessProposal) abci.ResponseProcessProposal {
		if _, err := h.processLanesHandler(ctx, req.Txs); err != nil {
			h.logger.Error("failed to validate the proposal", "err", err)
			return abci.ResponseProcessProposal{Status: abci.ResponseProcessProposal_REJECT}
		}

		return abci.ResponseProcessProposal{Status: abci.ResponseProcessProposal_ACCEPT}
	}
}

<<<<<<< HEAD
// ChainPrepareLanes chains together the proposal preparation logic from each lane
// into a single function. The first lane in the chain is the first lane to be prepared and
// the last lane in the chain is the last lane to be prepared.
func ChainPrepareLanes(chain ...Lane) PrepareLanesHandler {
	if len(chain) == 0 {
		return nil
	}

	return func(ctx sdk.Context, proposal Proposal) Proposal {
		return chain[0].PrepareLane(ctx, proposal, ChainPrepareLanes(chain[1:]...))
	}
}

// ChainProcessLanes chains together the proposal verification logic from each lane
// into a single function. The first lane in the chain is the first lane to be verified and
// the last lane in the chain is the last lane to be verified.
func ChainProcessLanes(chain ...Lane) ProcessLanesHandler {
	if len(chain) == 0 {
		return nil
	}

	return func(ctx sdk.Context, proposalTxs [][]byte) (sdk.Context, error) {
		return chain[0].ProcessLane(ctx, proposalTxs, ChainProcessLanes(chain[1:]...))
	}
=======
// Terminator Lane will get added to the chain to simplify chaining code so that we
// don't need to check if next == nil further up the chain
type Terminator struct{}

var _ Lane = (*Terminator)(nil)

// PrepareLane is a no-op
func (t Terminator) PrepareLane(_ sdk.Context, _ int64, _ map[string][]byte) ([][]byte, error) {
	return nil, nil
}

// ProcessLane is a no-op
func (t Terminator) ProcessLane(ctx sdk.Context, _ [][]byte, _ ProcessLanesHandler) (sdk.Context, error) {
	return ctx, nil
}

// Name returns the name of the lane
func (t Terminator) Name() string {
	return "Terminator"
}

// Match is a no-op
func (t Terminator) Match(sdk.Tx) bool {
	return false
}

// VerifyTx is a no-op
func (t Terminator) VerifyTx(sdk.Context, sdk.Tx) error {
	return fmt.Errorf("Terminator lane should not be called")
}

// Contains is a no-op
func (t Terminator) Contains(sdk.Tx) (bool, error) {
	return false, nil
}

// CountTx is a no-op
func (t Terminator) CountTx() int {
	return 0
}

// Insert is a no-op
func (t Terminator) Insert(context.Context, sdk.Tx) error {
	return nil
}

// Remove is a no-op
func (t Terminator) Remove(sdk.Tx) error {
	return nil
}

// Select is a no-op
func (t Terminator) Select(context.Context, [][]byte) sdkmempool.Iterator {
	return nil
>>>>>>> b3cca997
}<|MERGE_RESOLUTION|>--- conflicted
+++ resolved
@@ -1,14 +1,9 @@
 package blockbuster
 
 import (
-<<<<<<< HEAD
-=======
 	"context"
-	"crypto/sha256"
-	"encoding/hex"
 	"fmt"
 
->>>>>>> b3cca997
 	abci "github.com/cometbft/cometbft/abci/types"
 	"github.com/cometbft/cometbft/libs/log"
 	sdk "github.com/cosmos/cosmos-sdk/types"
@@ -26,7 +21,6 @@
 		processLanesHandler ProcessLanesHandler
 	}
 
-<<<<<<< HEAD
 	// Proposal defines a proposal.
 	Proposal struct {
 		// Txs is the list of transactions in the proposal.
@@ -50,15 +44,6 @@
 )
 
 // NewProposalHandler returns a new proposal handler.
-=======
-	// ProcessLanesHandler wraps all of the lanes Process functions into a single chained
-	// function. You can think of it like an AnteHandler, but for processing proposals in the
-	// context of lanes instead of modules.
-	ProcessLanesHandler func(ctx sdk.Context, proposalTxs [][]byte) (sdk.Context, error)
-)
-
-// NewProposalHandler returns a new ProposalHandler.
->>>>>>> b3cca997
 func NewProposalHandler(logger log.Logger, mempool Mempool, txEncoder sdk.TxEncoder) *ProposalHandler {
 	return &ProposalHandler{
 		logger:              logger,
@@ -69,14 +54,57 @@
 	}
 }
 
-<<<<<<< HEAD
 // PrepareProposalHandler prepares the proposal by selecting transactions from each lane
 // according to each lane's selection logic. We select transactions in a greedy fashion. Note that
 // each lane has an boundary on the number of bytes that can be included in the proposal. By default,
 // the base lane will not have a boundary on the number of bytes that can be included in the proposal and
 // will include all valid transactions in the proposal (up to MaxTxBytes).
-=======
-// ChainProcessLane chains together the proposal verification logic from each lane
+func (h *ProposalHandler) PrepareProposalHandler() sdk.PrepareProposalHandler {
+	return func(ctx sdk.Context, req abci.RequestPrepareProposal) abci.ResponsePrepareProposal {
+		proposal := h.prepareLanesHandler(ctx, Proposal{
+			SelectedTxs: make(map[string]struct{}),
+			Txs:         make([][]byte, 0),
+			MaxTxBytes:  req.MaxTxBytes,
+		})
+
+		return abci.ResponsePrepareProposal{Txs: proposal.Txs}
+	}
+}
+
+// ProcessProposalHandler processes the proposal by verifying all transactions in the
+// according to each lane's verification logic. We verify proposals in a greedy fashion.
+// If a lane's portion of the proposal is invalid, we reject the proposal. After a lane's portion
+// of the proposal is verified, we pass the remaining transactions to the next lane in the chain.
+func (h *ProposalHandler) ProcessProposalHandler() sdk.ProcessProposalHandler {
+	return func(ctx sdk.Context, req abci.RequestProcessProposal) abci.ResponseProcessProposal {
+		if _, err := h.processLanesHandler(ctx, req.Txs); err != nil {
+			h.logger.Error("failed to validate the proposal", "err", err)
+			return abci.ResponseProcessProposal{Status: abci.ResponseProcessProposal_REJECT}
+		}
+
+		return abci.ResponseProcessProposal{Status: abci.ResponseProcessProposal_ACCEPT}
+	}
+}
+
+// ChainPrepareLanes chains together the proposal preparation logic from each lane
+// into a single function. The first lane in the chain is the first lane to be prepared and
+// the last lane in the chain is the last lane to be prepared.
+func ChainPrepareLanes(chain ...Lane) PrepareLanesHandler {
+	if len(chain) == 0 {
+		return nil
+	}
+
+	// Handle non-terminated decorators chain
+	if (chain[len(chain)-1] != Terminator{}) {
+		chain = append(chain, Terminator{})
+	}
+
+	return func(ctx sdk.Context, proposal Proposal) Proposal {
+		return chain[0].PrepareLane(ctx, proposal, ChainPrepareLanes(chain[1:]...))
+	}
+}
+
+// ChainProcessLanes chains together the proposal verification logic from each lane
 // into a single function. The first lane in the chain is the first lane to be verified and
 // the last lane in the chain is the last lane to be verified.
 func ChainProcessLanes(chain ...Lane) ProcessLanesHandler {
@@ -94,60 +122,6 @@
 	}
 }
 
->>>>>>> b3cca997
-func (h *ProposalHandler) PrepareProposalHandler() sdk.PrepareProposalHandler {
-	return func(ctx sdk.Context, req abci.RequestPrepareProposal) abci.ResponsePrepareProposal {
-		proposal := h.prepareLanesHandler(ctx, Proposal{
-			SelectedTxs: make(map[string]struct{}),
-			Txs:         make([][]byte, 0),
-			MaxTxBytes:  req.MaxTxBytes,
-		})
-
-		return abci.ResponsePrepareProposal{Txs: proposal.Txs}
-	}
-}
-
-// ProcessProposalHandler processes the proposal by verifying all transactions in the proposal
-// according to each lane's verification logic. We verify proposals in a greedy fashion.
-// If a lane's portion of the proposal is invalid, we reject the proposal. After a lane's portion
-// of the proposal is verified, we pass the remaining transactions to the next lane in the chain.
-func (h *ProposalHandler) ProcessProposalHandler() sdk.ProcessProposalHandler {
-	return func(ctx sdk.Context, req abci.RequestProcessProposal) abci.ResponseProcessProposal {
-		if _, err := h.processLanesHandler(ctx, req.Txs); err != nil {
-			h.logger.Error("failed to validate the proposal", "err", err)
-			return abci.ResponseProcessProposal{Status: abci.ResponseProcessProposal_REJECT}
-		}
-
-		return abci.ResponseProcessProposal{Status: abci.ResponseProcessProposal_ACCEPT}
-	}
-}
-
-<<<<<<< HEAD
-// ChainPrepareLanes chains together the proposal preparation logic from each lane
-// into a single function. The first lane in the chain is the first lane to be prepared and
-// the last lane in the chain is the last lane to be prepared.
-func ChainPrepareLanes(chain ...Lane) PrepareLanesHandler {
-	if len(chain) == 0 {
-		return nil
-	}
-
-	return func(ctx sdk.Context, proposal Proposal) Proposal {
-		return chain[0].PrepareLane(ctx, proposal, ChainPrepareLanes(chain[1:]...))
-	}
-}
-
-// ChainProcessLanes chains together the proposal verification logic from each lane
-// into a single function. The first lane in the chain is the first lane to be verified and
-// the last lane in the chain is the last lane to be verified.
-func ChainProcessLanes(chain ...Lane) ProcessLanesHandler {
-	if len(chain) == 0 {
-		return nil
-	}
-
-	return func(ctx sdk.Context, proposalTxs [][]byte) (sdk.Context, error) {
-		return chain[0].ProcessLane(ctx, proposalTxs, ChainProcessLanes(chain[1:]...))
-	}
-=======
 // Terminator Lane will get added to the chain to simplify chaining code so that we
 // don't need to check if next == nil further up the chain
 type Terminator struct{}
@@ -202,5 +176,4 @@
 // Select is a no-op
 func (t Terminator) Select(context.Context, [][]byte) sdkmempool.Iterator {
 	return nil
->>>>>>> b3cca997
 }