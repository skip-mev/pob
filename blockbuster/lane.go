package blockbuster

import (
	"crypto/sha256"
	"encoding/hex"

	"github.com/cometbft/cometbft/libs/log"
	sdk "github.com/cosmos/cosmos-sdk/types"
	sdkmempool "github.com/cosmos/cosmos-sdk/types/mempool"
)

type (
	// Proposal defines a block proposal type.
	Proposal struct {
		// Txs is the list of transactions in the proposal.
		Txs [][]byte

<<<<<<< HEAD
		// Cache is a cache of the selected transactions in the proposal.
		Cache map[string]struct{}
=======
		// SelectedTxs is a cache of the selected transactions in the proposal.
		SelectedTxs map[string]struct{}
>>>>>>> 61b6759e

		// TotalTxBytes is the total number of bytes currently included in the proposal.
		TotalTxBytes int64

		// MaxTxBytes is the maximum number of bytes that can be included in the proposal.
		MaxTxBytes int64
	}

	// PrepareLanesHandler wraps all of the lanes Prepare function into a single chained
	// function. You can think of it like an AnteHandler, but for preparing proposals in the
	// context of lanes instead of modules.
<<<<<<< HEAD
	PrepareLanesHandler func(ctx sdk.Context, proposal Proposal) Proposal
=======
	PrepareLanesHandler func(ctx sdk.Context, proposal *Proposal) *Proposal
>>>>>>> 61b6759e

	// ProcessLanesHandler wraps all of the lanes Process functions into a single chained
	// function. You can think of it like an AnteHandler, but for processing proposals in the
	// context of lanes instead of modules.
	ProcessLanesHandler func(ctx sdk.Context, proposalTxs [][]byte) (sdk.Context, error)

	// BaseLaneConfig defines the basic functionality needed for a lane.
	BaseLaneConfig struct {
		Logger      log.Logger
		TxEncoder   sdk.TxEncoder
		TxDecoder   sdk.TxDecoder
		AnteHandler sdk.AnteHandler

		// MaxBlockSpace defines the relative percentage of block space that can be
		// used by this lane. NOTE: If this is set to zero, then there is no limit
		// on the number of transactions that can be included in the block for this
		// lane (up to maxTxBytes as provided by the request). This is useful for the default lane.
		MaxBlockSpace sdk.Dec
	}

	// Lane defines an interface used for block construction
	Lane interface {
		sdkmempool.Mempool

		// ValidateBasic validates the lane's configuration.
		// ValidateBasic() error

		// Name returns the name of the lane.
		Name() string

		// Match determines if a transaction belongs to this lane.
		Match(tx sdk.Tx) bool

		// VerifyTx verifies the transaction belonging to this lane.
		VerifyTx(ctx sdk.Context, tx sdk.Tx) error

		// Contains returns true if the mempool contains the given transaction.
		Contains(tx sdk.Tx) (bool, error)

		// PrepareLane which builds a portion of the block. Inputs include the max
		// number of bytes that can be included in the block and the selected transactions
		// thus from from previous lane(s) as mapping from their HEX-encoded hash to
		// the raw transaction.
<<<<<<< HEAD
		PrepareLane(ctx sdk.Context, proposal Proposal, maxTxBytes int64, next PrepareLanesHandler) Proposal

		// ProcessLaneBasic validates that transactions belonging to this lane are not misplaced
		// in the block proposal.
		ProcessLaneBasic(txs [][]byte) error
=======
		PrepareLane(ctx sdk.Context, proposal *Proposal, next PrepareLanesHandler) *Proposal
>>>>>>> 61b6759e

		// ProcessLane verifies this lane's portion of a proposed block.
		ProcessLane(ctx sdk.Context, proposalTxs [][]byte, next ProcessLanesHandler) (sdk.Context, error)

		// SetAnteHandler sets the lane's antehandler.
		SetAnteHandler(antehander sdk.AnteHandler)

		// Logger returns the lane's logger.
		Logger() log.Logger

		// GetMaxBlockSpace returns the max block space for the lane.
		GetMaxBlockSpace() sdk.Dec
	}
)

// NewLaneConfig returns a new LaneConfig. This will be embedded in a lane.
func NewBaseLaneConfig(logger log.Logger, txEncoder sdk.TxEncoder, txDecoder sdk.TxDecoder, anteHandler sdk.AnteHandler, maxBlockSpace sdk.Dec) BaseLaneConfig {
	return BaseLaneConfig{
		Logger:        logger,
		TxEncoder:     txEncoder,
		TxDecoder:     txDecoder,
		AnteHandler:   anteHandler,
		MaxBlockSpace: maxBlockSpace,
	}
}

func NewProposal(maxTxBytes int64) *Proposal {
	return &Proposal{
		Txs:         make([][]byte, 0),
		SelectedTxs: make(map[string]struct{}),
		MaxTxBytes:  maxTxBytes,
	}
}

// UpdateProposal updates the proposal with the given transactions and total size.
func (p *Proposal) UpdateProposal(txs [][]byte, totalSize int64) *Proposal {
	p.TotalTxBytes += totalSize
	p.Txs = append(p.Txs, txs...)

	for _, tx := range txs {
		txHash := sha256.Sum256(tx)
		txHashStr := hex.EncodeToString(txHash[:])

		p.SelectedTxs[txHashStr] = struct{}{}
	}

	return p
}<|MERGE_RESOLUTION|>--- conflicted
+++ resolved
@@ -15,13 +15,8 @@
 		// Txs is the list of transactions in the proposal.
 		Txs [][]byte
 
-<<<<<<< HEAD
 		// Cache is a cache of the selected transactions in the proposal.
 		Cache map[string]struct{}
-=======
-		// SelectedTxs is a cache of the selected transactions in the proposal.
-		SelectedTxs map[string]struct{}
->>>>>>> 61b6759e
 
 		// TotalTxBytes is the total number of bytes currently included in the proposal.
 		TotalTxBytes int64
@@ -33,11 +28,7 @@
 	// PrepareLanesHandler wraps all of the lanes Prepare function into a single chained
 	// function. You can think of it like an AnteHandler, but for preparing proposals in the
 	// context of lanes instead of modules.
-<<<<<<< HEAD
-	PrepareLanesHandler func(ctx sdk.Context, proposal Proposal) Proposal
-=======
 	PrepareLanesHandler func(ctx sdk.Context, proposal *Proposal) *Proposal
->>>>>>> 61b6759e
 
 	// ProcessLanesHandler wraps all of the lanes Process functions into a single chained
 	// function. You can think of it like an AnteHandler, but for processing proposals in the
@@ -81,15 +72,11 @@
 		// number of bytes that can be included in the block and the selected transactions
 		// thus from from previous lane(s) as mapping from their HEX-encoded hash to
 		// the raw transaction.
-<<<<<<< HEAD
 		PrepareLane(ctx sdk.Context, proposal Proposal, maxTxBytes int64, next PrepareLanesHandler) Proposal
 
 		// ProcessLaneBasic validates that transactions belonging to this lane are not misplaced
 		// in the block proposal.
 		ProcessLaneBasic(txs [][]byte) error
-=======
-		PrepareLane(ctx sdk.Context, proposal *Proposal, next PrepareLanesHandler) *Proposal
->>>>>>> 61b6759e
 
 		// ProcessLane verifies this lane's portion of a proposed block.
 		ProcessLane(ctx sdk.Context, proposalTxs [][]byte, next ProcessLanesHandler) (sdk.Context, error)
@@ -118,9 +105,9 @@
 
 func NewProposal(maxTxBytes int64) *Proposal {
 	return &Proposal{
-		Txs:         make([][]byte, 0),
-		SelectedTxs: make(map[string]struct{}),
-		MaxTxBytes:  maxTxBytes,
+		Txs:        make([][]byte, 0),
+		Cache:      make(map[string]struct{}),
+		MaxTxBytes: maxTxBytes,
 	}
 }
 
@@ -133,7 +120,7 @@
 		txHash := sha256.Sum256(tx)
 		txHashStr := hex.EncodeToString(txHash[:])
 
-		p.SelectedTxs[txHashStr] = struct{}{}
+		p.Cache[txHashStr] = struct{}{}
 	}
 
 	return p
