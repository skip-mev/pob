--- conflicted
+++ resolved
@@ -7,25 +7,12 @@
 )
 
 type (
-<<<<<<< HEAD
-	// LaneConfig defines the configuration for a lane.
-	LaneConfig struct {
-		Logger        log.Logger
-		TxEncoder     sdk.TxEncoder
-		TxDecoder     sdk.TxDecoder
-		AnteHandler   sdk.AnteHandler
-		MaxBlockSpace sdk.Dec
-
-		// Key defines the name of the lane.
-		Key string
-=======
 	// BaseLaneConfig defines the basic functionality needed for a lane.
 	BaseLaneConfig struct {
 		Logger      log.Logger
 		TxEncoder   sdk.TxEncoder
 		TxDecoder   sdk.TxDecoder
 		AnteHandler sdk.AnteHandler
->>>>>>> b3cca997
 	}
 
 	// Lane defines an interface used for block construction
@@ -55,17 +42,6 @@
 	}
 )
 
-<<<<<<< HEAD
-func NewLaneConfig(logger log.Logger, txEncoder sdk.TxEncoder, txDecoder sdk.TxDecoder,
-	anteHandler sdk.AnteHandler, key string, maxBlockSpace sdk.Dec) *LaneConfig {
-	return &LaneConfig{
-		Logger:        logger,
-		TxEncoder:     txEncoder,
-		TxDecoder:     txDecoder,
-		AnteHandler:   anteHandler,
-		Key:           key,
-		MaxBlockSpace: maxBlockSpace,
-=======
 // NewLaneConfig returns a new LaneConfig. This will be embedded in a lane.
 func NewBaseLaneConfig(logger log.Logger, txEncoder sdk.TxEncoder, txDecoder sdk.TxDecoder, anteHandler sdk.AnteHandler) BaseLaneConfig {
 	return BaseLaneConfig{
@@ -73,6 +49,5 @@
 		TxEncoder:   txEncoder,
 		TxDecoder:   txDecoder,
 		AnteHandler: anteHandler,
->>>>>>> b3cca997
 	}
 }