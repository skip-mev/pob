--- conflicted
+++ resolved
@@ -43,13 +43,8 @@
 	maxBlockSpace sdk.Dec,
 ) *TOBLane {
 	return &TOBLane{
-<<<<<<< HEAD
 		Mempool: NewMempool(cfg.TxEncoder, maxTx, af),
 		cfg:     cfg,
-=======
-		Mempool: NewMempool(txEncoder, maxTx, af),
-		cfg:     blockbuster.NewBaseLaneConfig(logger, txEncoder, txDecoder, anteHandler, maxBlockSpace),
->>>>>>> 61b6759e
 		Factory: af,
 	}
 }
