package auction

import (
	"bytes"
	"errors"
	"fmt"

	sdk "github.com/cosmos/cosmos-sdk/types"
	"github.com/skip-mev/pob/blockbuster"
)

// PrepareLane will attempt to select the highest bid transaction that is valid
// and whose bundled transactions are valid and include them in the proposal. It
// will return an empty partial proposal if no valid bids are found.
func (l *TOBLane) PrepareLane(ctx sdk.Context, proposal blockbuster.Proposal, next blockbuster.PrepareLanesHandler) blockbuster.Proposal {
	// Define all of the info we need to select transactions for the partial proposal.
	txs := make([][]byte, 0)
	txsToRemove := make(map[sdk.Tx]struct{}, 0)

	// Calculate the max tx bytes for the lane and track the total size of the
	// transactions we have selected so far.
	maxTxBytes := blockbuster.GetMaxTxBytesForLane(proposal, l.cfg.MaxBlockSpace)
	totalSize := int64(0)

	// Attempt to select the highest bid transaction that is valid and whose
	// bundled transactions are valid.
	bidTxIterator := l.Select(ctx, nil)
selectBidTxLoop:
	for ; bidTxIterator != nil; bidTxIterator = bidTxIterator.Next() {
		cacheCtx, write := ctx.CacheContext()
		tmpBidTx := bidTxIterator.Tx()

		// if the transaction is already in the (partial) block proposal, we skip it.
		txHash, err := blockbuster.GetTxHashStr(l.cfg.TxEncoder, tmpBidTx)
		if err != nil {
			txsToRemove[tmpBidTx] = struct{}{}
			continue
		}
		if _, ok := proposal.SelectedTxs[txHash]; ok {
			continue selectBidTxLoop
		}

		bidTxBz, err := l.cfg.TxEncoder(tmpBidTx)
		if err != nil {
			txsToRemove[tmpBidTx] = struct{}{}
			continue selectBidTxLoop
		}

		bidTxSize := int64(len(bidTxBz))
		if bidTxSize <= maxTxBytes {
			// Verify the bid transaction and all of its bundled transactions.
			if err := l.VerifyTx(cacheCtx, tmpBidTx); err != nil {
				txsToRemove[tmpBidTx] = struct{}{}
				continue selectBidTxLoop
			}

			// Build the partial proposal by selecting the bid transaction and all of
			// its bundled transactions.
			bidInfo, err := l.GetAuctionBidInfo(tmpBidTx)
			if bidInfo == nil || err != nil {
				// Some transactions in the bundle may be malformed or invalid, so we
				// remove the bid transaction and try the next top bid.
				txsToRemove[tmpBidTx] = struct{}{}
				continue selectBidTxLoop
			}

			// store the bytes of each ref tx as sdk.Tx bytes in order to build a valid proposal
			bundledTxBz := make([][]byte, len(bidInfo.Transactions))
			for index, rawRefTx := range bidInfo.Transactions {
				sdkTx, err := l.WrapBundleTransaction(rawRefTx)
				if err != nil {
					txsToRemove[tmpBidTx] = struct{}{}
					continue selectBidTxLoop
				}

				sdkTxBz, err := l.cfg.TxEncoder(sdkTx)
				if err != nil {
					txsToRemove[tmpBidTx] = struct{}{}
					continue selectBidTxLoop
				}

<<<<<<< HEAD
				// if the transaction is already in the (partial) block proposal, we skip it.
=======
>>>>>>> 1b928d88
				hash, err := blockbuster.GetTxHashStr(l.cfg.TxEncoder, sdkTx)
				if err != nil {
					txsToRemove[tmpBidTx] = struct{}{}
					continue selectBidTxLoop
				}
<<<<<<< HEAD
				if _, ok := proposal.SelectedTxs[hash]; ok {
=======

				// if the transaction is already in the (partial) block proposal, we skip it.
				if _, ok := selectedTxs[hash]; ok {
>>>>>>> 1b928d88
					continue selectBidTxLoop
				}

				bundleTxBz := make([]byte, len(sdkTxBz))
				copy(bundleTxBz, sdkTxBz)
				bundledTxBz[index] = sdkTxBz
			}

			// At this point, both the bid transaction itself and all the bundled
			// transactions are valid. So we select the bid transaction along with
			// all the bundled transactions. We also mark these transactions as seen and
			// update the total size selected thus far.
			txs = append(txs, bidTxBz)
			txs = append(txs, bundledTxBz...)
			totalSize += bidTxSize

			// Write the cache context to the original context when we know we have a
			// valid top of block bundle.
			write()

			break selectBidTxLoop
		}

		txsToRemove[tmpBidTx] = struct{}{}
		l.cfg.Logger.Info(
			"failed to select auction bid tx; tx size is too large",
			"tx_size", bidTxSize,
			"max_size", proposal.MaxTxBytes,
		)
	}

	// Remove all transactions that were invalid during the creation of the partial proposal.
	if err := blockbuster.RemoveTxsFromLane(txsToRemove, l.Mempool); err != nil {
		l.cfg.Logger.Error("failed to remove txs from mempool", "lane", l.Name(), "err", err)
		return proposal
	}

	// Update the proposal with the selected transactions.
	proposal = blockbuster.UpdateProposal(proposal, txs, totalSize)

	return next(ctx, proposal)
}

// ProcessLane will ensure that block proposals that include transactions from
// the top-of-block auction lane are valid. It will return an error if the
// block proposal is invalid. The block proposal is invalid if it does not
// respect the ordering of transactions in the bid transaction or if the bid/bundled
// transactions are invalid.
func (l *TOBLane) ProcessLane(ctx sdk.Context, proposalTxs [][]byte, next blockbuster.ProcessLanesHandler) (sdk.Context, error) {
	// Track the index of the first transaction that does not belong to this lane.
	endIndex := 0

	for index, txBz := range proposalTxs {
		tx, err := l.cfg.TxDecoder(txBz)
		if err != nil {
			return ctx, err
<<<<<<< HEAD
=======
		}

		bidInfo, err := l.GetAuctionBidInfo(tx)
		if err != nil {
			return ctx, fmt.Errorf("failed to get auction bid info for tx %w", err)
>>>>>>> 1b928d88
		}

		if l.Match(tx) {
			// If the transaction is an auction bid, then we need to ensure that it is
			// the first transaction in the block proposal and that the order of
			// transactions in the block proposal follows the order of transactions in
			// the bid.
			if index != 0 {
				return ctx, fmt.Errorf("block proposal did not place auction bid transaction at the top of the lane: %d", index)
			}

<<<<<<< HEAD
			bidInfo, err := l.GetAuctionBidInfo(tx)
			if err != nil {
				return ctx, fmt.Errorf("failed to get auction bid info for tx at index %w", err)
			}

			if bidInfo != nil {
				if len(proposalTxs) < len(bidInfo.Transactions)+1 {
					return ctx, errors.New("block proposal does not contain enough transactions to match the bundled transactions in the auction bid")
				}

				for i, refTxRaw := range bidInfo.Transactions {
					// Wrap and then encode the bundled transaction to ensure that the underlying
					// reference transaction can be processed as an sdk.Tx.
					wrappedTx, err := l.WrapBundleTransaction(refTxRaw)
					if err != nil {
						return ctx, err
					}

					refTxBz, err := l.cfg.TxEncoder(wrappedTx)
					if err != nil {
						return ctx, err
					}

					if !bytes.Equal(refTxBz, proposalTxs[i+1]) {
						return ctx, errors.New("block proposal does not match the bundled transactions in the auction bid")
					}
				}

				// Verify the bid transaction.
				if err = l.VerifyTx(ctx, tx); err != nil {
					return ctx, err
=======
			bundledTransactions := bidInfo.Transactions
			if len(proposalTxs) < len(bundledTransactions)+1 {
				return ctx, errors.New("block proposal does not contain enough transactions to match the bundled transactions in the auction bid")
			}

			for i, refTxRaw := range bundledTransactions {
				// Wrap and then encode the bundled transaction to ensure that the underlying
				// reference transaction can be processed as an sdk.Tx.
				wrappedTx, err := l.WrapBundleTransaction(refTxRaw)
				if err != nil {
					return ctx, err
				}

				refTxBz, err := l.cfg.TxEncoder(wrappedTx)
				if err != nil {
					return ctx, err
				}

				if !bytes.Equal(refTxBz, proposalTxs[i+1]) {
					return ctx, errors.New("block proposal does not match the bundled transactions in the auction bid")
>>>>>>> 1b928d88
				}

<<<<<<< HEAD
				endIndex += len(bidInfo.Transactions) + 1
=======
			// Verify the bid transaction.
			if err = l.VerifyTx(ctx, tx); err != nil {
				return ctx, err
>>>>>>> 1b928d88
			}

			endIndex += len(bundledTransactions) + 1
		}
	}

	return next(ctx, proposalTxs[endIndex:])
}

// VerifyTx will verify that the bid transaction and all of its bundled
// transactions are valid. It will return an error if any of the transactions
// are invalid.
func (l *TOBLane) VerifyTx(ctx sdk.Context, bidTx sdk.Tx) error {
	bidInfo, err := l.GetAuctionBidInfo(bidTx)
	if err != nil {
		return fmt.Errorf("failed to get auction bid info: %w", err)
	}

	// verify the top-level bid transaction
	ctx, err = l.verifyTx(ctx, bidTx)
	if err != nil {
		return fmt.Errorf("invalid bid tx; failed to execute ante handler: %w", err)
	}

	// verify all of the bundled transactions
	for _, tx := range bidInfo.Transactions {
		bundledTx, err := l.WrapBundleTransaction(tx)
		if err != nil {
			return fmt.Errorf("invalid bid tx; failed to decode bundled tx: %w", err)
		}

		// bid txs cannot be included in bundled txs
		bidInfo, _ := l.GetAuctionBidInfo(bundledTx)
		if bidInfo != nil {
			return fmt.Errorf("invalid bid tx; bundled tx cannot be a bid tx")
		}

		if ctx, err = l.verifyTx(ctx, bundledTx); err != nil {
			return fmt.Errorf("invalid bid tx; failed to execute bundled transaction: %w", err)
		}
	}

	return nil
}

// verifyTx will execute the ante handler on the transaction and return the
// resulting context and error.
func (l *TOBLane) verifyTx(ctx sdk.Context, tx sdk.Tx) (sdk.Context, error) {
	if l.cfg.AnteHandler != nil {
		newCtx, err := l.cfg.AnteHandler(ctx, tx, false)
		return newCtx, err
	}

	return ctx, nil
}<|MERGE_RESOLUTION|>--- conflicted
+++ resolved
@@ -79,22 +79,13 @@
 					continue selectBidTxLoop
 				}
 
-<<<<<<< HEAD
 				// if the transaction is already in the (partial) block proposal, we skip it.
-=======
->>>>>>> 1b928d88
 				hash, err := blockbuster.GetTxHashStr(l.cfg.TxEncoder, sdkTx)
 				if err != nil {
 					txsToRemove[tmpBidTx] = struct{}{}
 					continue selectBidTxLoop
 				}
-<<<<<<< HEAD
 				if _, ok := proposal.SelectedTxs[hash]; ok {
-=======
-
-				// if the transaction is already in the (partial) block proposal, we skip it.
-				if _, ok := selectedTxs[hash]; ok {
->>>>>>> 1b928d88
 					continue selectBidTxLoop
 				}
 
@@ -151,14 +142,6 @@
 		tx, err := l.cfg.TxDecoder(txBz)
 		if err != nil {
 			return ctx, err
-<<<<<<< HEAD
-=======
-		}
-
-		bidInfo, err := l.GetAuctionBidInfo(tx)
-		if err != nil {
-			return ctx, fmt.Errorf("failed to get auction bid info for tx %w", err)
->>>>>>> 1b928d88
 		}
 
 		if l.Match(tx) {
@@ -170,7 +153,6 @@
 				return ctx, fmt.Errorf("block proposal did not place auction bid transaction at the top of the lane: %d", index)
 			}
 
-<<<<<<< HEAD
 			bidInfo, err := l.GetAuctionBidInfo(tx)
 			if err != nil {
 				return ctx, fmt.Errorf("failed to get auction bid info for tx at index %w", err)
@@ -202,40 +184,10 @@
 				// Verify the bid transaction.
 				if err = l.VerifyTx(ctx, tx); err != nil {
 					return ctx, err
-=======
-			bundledTransactions := bidInfo.Transactions
-			if len(proposalTxs) < len(bundledTransactions)+1 {
-				return ctx, errors.New("block proposal does not contain enough transactions to match the bundled transactions in the auction bid")
-			}
-
-			for i, refTxRaw := range bundledTransactions {
-				// Wrap and then encode the bundled transaction to ensure that the underlying
-				// reference transaction can be processed as an sdk.Tx.
-				wrappedTx, err := l.WrapBundleTransaction(refTxRaw)
-				if err != nil {
-					return ctx, err
-				}
-
-				refTxBz, err := l.cfg.TxEncoder(wrappedTx)
-				if err != nil {
-					return ctx, err
-				}
-
-				if !bytes.Equal(refTxBz, proposalTxs[i+1]) {
-					return ctx, errors.New("block proposal does not match the bundled transactions in the auction bid")
->>>>>>> 1b928d88
-				}
-
-<<<<<<< HEAD
-				endIndex += len(bidInfo.Transactions) + 1
-=======
-			// Verify the bid transaction.
-			if err = l.VerifyTx(ctx, tx); err != nil {
-				return ctx, err
->>>>>>> 1b928d88
-			}
-
-			endIndex += len(bundledTransactions) + 1
+				}
+
+				endIndex = len(bidInfo.Transactions) + 1
+			}
 		}
 	}
 
