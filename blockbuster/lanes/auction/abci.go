--- conflicted
+++ resolved
@@ -175,7 +175,6 @@
 		return fmt.Errorf("failed to get bid info for lane %s: %w", l.Name(), err)
 	}
 
-<<<<<<< HEAD
 	if len(txs) < len(bidInfo.Transactions)+1 {
 		return fmt.Errorf("invalid number of transactions in lane %s; expected at least %d, got %d", l.Name(), len(bidInfo.Transactions)+1, len(txs))
 	}
@@ -210,10 +209,6 @@
 
 		if l.Match(tx) {
 			return fmt.Errorf("multiple bid transactions in lane %s", l.Name())
-=======
-				endIndex = len(bidInfo.Transactions) + 1
-			}
->>>>>>> 0e8d1900
 		}
 	}
 
