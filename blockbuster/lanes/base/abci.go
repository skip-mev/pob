package base

import (
	"fmt"

<<<<<<< HEAD
	sdk "github.com/cosmos/cosmos-sdk/types"
	"github.com/skip-mev/pob/blockbuster"
)

// PrepareLane will prepare a partial proposal for the base lane. It will return
// an error if there are any unexpected errors.
func (l *BaseLane) PrepareLane(ctx sdk.Context, maxTxBytes int64, selectedTxs map[string][]byte) ([][]byte, error) {
	txs := make([][]byte, 0)
	txsToRemove := make(map[sdk.Tx]struct{}, 0)

	// Select all transactions in the mempool that are valid and not already in the
	// partial proposal.
	for iterator := l.Mempool.Select(ctx, nil); iterator != nil; iterator = iterator.Next() {
		tx := iterator.Tx()

		txBytes, err := l.TxEncoder(tx)
		if err != nil {
			txsToRemove[tx] = struct{}{}
			continue
		}

		// if the transaction is already in the (partial) block proposal, we skip it.
		hash, err := blockbuster.GetTxHashStr(l.TxEncoder, tx)
		if err != nil {
			txsToRemove[tx] = struct{}{}
			continue
		}
		if _, ok := selectedTxs[hash]; ok {
			continue
		}

		// Verify the transaction.
		if err := l.VerifyTx(ctx, tx); err != nil {
			txsToRemove[tx] = struct{}{}
			continue
		}

		txs = append(txs, txBytes)
	}

	// Remove all transactions that were invalid during the creation of the partial proposal.
	if err := blockbuster.RemoveTxsFromMempool(txsToRemove, l.Mempool); err != nil {
		return nil, fmt.Errorf("failed to remove txs from mempool for lane %s: %w", l.Name(), err)
	}

	return txs, nil
}

// ProcessLane will process the base lane. It will verify all transactions in the
// lane and return an error if any of the transactions are invalid. If there are
// transactions from other lanes in the lane, it will return an error.
func (l *BaseLane) ProcessLane(ctx sdk.Context, proposalTxs [][]byte, next blockbuster.ProcessLanesHandler) (sdk.Context, error) {
	seenOtherLaneTxs := false
	endIndex := 0

	for _, tx := range proposalTxs {
		tx, err := l.TxDecoder(tx)
		if err != nil {
			return ctx, fmt.Errorf("failed to decode tx: %w", err)
		}

		if l.Match(tx) {
			if seenOtherLaneTxs {
				return ctx, fmt.Errorf("lane %s contains txs from other lanes", l.Name())
			}

			if err := l.VerifyTx(ctx, tx); err != nil {
				return ctx, fmt.Errorf("failed to verify tx: %w", err)
			}

			endIndex++
		} else {
			seenOtherLaneTxs = true
		}
	}

	return next(ctx, proposalTxs[endIndex:])
}

func (l *BaseLane) VerifyTx(ctx sdk.Context, tx sdk.Tx) error {
	if l.AnteHandler != nil {
		_, err := l.AnteHandler(ctx, tx, false)
		return err
	}

	return nil
=======
func (l *DefaultLane) PrepareLane(sdk.Context, int64, map[string][]byte) ([][]byte, error) {
	panic("implement me")
}

func (l *DefaultLane) ProcessLane(sdk.Context, [][]byte) error {
	panic("implement me")
}

func (l *DefaultLane) VerifyTx(sdk.Context, sdk.Tx) error {
	panic("implement me")
>>>>>>> 8e0a5047
}<|MERGE_RESOLUTION|>--- conflicted
+++ resolved
@@ -3,14 +3,13 @@
 import (
 	"fmt"
 
-<<<<<<< HEAD
 	sdk "github.com/cosmos/cosmos-sdk/types"
 	"github.com/skip-mev/pob/blockbuster"
 )
 
 // PrepareLane will prepare a partial proposal for the base lane. It will return
 // an error if there are any unexpected errors.
-func (l *BaseLane) PrepareLane(ctx sdk.Context, maxTxBytes int64, selectedTxs map[string][]byte) ([][]byte, error) {
+func (l *DefaultLane) PrepareLane(ctx sdk.Context, maxTxBytes int64, selectedTxs map[string][]byte) ([][]byte, error) {
 	txs := make([][]byte, 0)
 	txsToRemove := make(map[sdk.Tx]struct{}, 0)
 
@@ -55,7 +54,7 @@
 // ProcessLane will process the base lane. It will verify all transactions in the
 // lane and return an error if any of the transactions are invalid. If there are
 // transactions from other lanes in the lane, it will return an error.
-func (l *BaseLane) ProcessLane(ctx sdk.Context, proposalTxs [][]byte, next blockbuster.ProcessLanesHandler) (sdk.Context, error) {
+func (l *DefaultLane) ProcessLane(ctx sdk.Context, proposalTxs [][]byte, next blockbuster.ProcessLanesHandler) (sdk.Context, error) {
 	seenOtherLaneTxs := false
 	endIndex := 0
 
@@ -83,23 +82,11 @@
 	return next(ctx, proposalTxs[endIndex:])
 }
 
-func (l *BaseLane) VerifyTx(ctx sdk.Context, tx sdk.Tx) error {
+func (l *DefaultLane) VerifyTx(ctx sdk.Context, tx sdk.Tx) error {
 	if l.AnteHandler != nil {
 		_, err := l.AnteHandler(ctx, tx, false)
 		return err
 	}
 
 	return nil
-=======
-func (l *DefaultLane) PrepareLane(sdk.Context, int64, map[string][]byte) ([][]byte, error) {
-	panic("implement me")
-}
-
-func (l *DefaultLane) ProcessLane(sdk.Context, [][]byte) error {
-	panic("implement me")
-}
-
-func (l *DefaultLane) VerifyTx(sdk.Context, sdk.Tx) error {
-	panic("implement me")
->>>>>>> 8e0a5047
 }