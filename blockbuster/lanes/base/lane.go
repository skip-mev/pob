--- conflicted
+++ resolved
@@ -30,18 +30,10 @@
 	}
 }
 
-<<<<<<< HEAD
-// Match returns true if the transaction matches the base lane.
-//
-// TODO: Figure out how to ignore transactions that are not valid that do not belong in
-// the base lane.
-func (l *BaseLane) Match(sdk.Tx) bool {
-=======
 // Match returns true if the transaction belongs to this lane. Since
 // this is the default lane, it always returns true. This means that
 // any transaction can be included in this lane.
 func (l *DefaultLane) Match(sdk.Tx) bool {
->>>>>>> 5d37f047
 	return true
 }
 
