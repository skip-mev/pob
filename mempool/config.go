--- conflicted
+++ resolved
@@ -45,12 +45,9 @@
 
 		// GetTimeout defines a function that returns the timeout of an auction transaction.
 		GetTimeout(tx sdk.Tx) (uint64, error)
-<<<<<<< HEAD
 
 		// GetAuctionBidInfo defines a function that returns the bid info from an auction transaction.
 		GetAuctionBidInfo(tx sdk.Tx) (AuctionBidInfo, error)
-=======
->>>>>>> e5be99ba
 	}
 
 	// DefaultConfig defines a default configuration for processing auction transactions.
@@ -58,11 +55,8 @@
 		txDecoder sdk.TxDecoder
 	}
 
-<<<<<<< HEAD
-=======
 	// TxWithTimeoutHeight is used to extract timeouts from sdk.Tx transactions. In the case where,
 	// timeouts are explicitly set on the sdk.Tx, we can use this interface to extract the timeout.
->>>>>>> e5be99ba
 	TxWithTimeoutHeight interface {
 		sdk.Tx
 
@@ -205,26 +199,12 @@
 
 // GetTimeout defines a default function that returns the timeout of an auction transaction.
 func (config *DefaultConfig) GetTimeout(tx sdk.Tx) (uint64, error) {
-<<<<<<< HEAD
-	isAuctionTx, err := config.IsAuctionTx(tx)
-	if err != nil {
-		return 0, err
-	}
-
-	if !isAuctionTx {
-		return 0, fmt.Errorf("transaction is not an auction transaction")
-	}
-
-	auctionTx, ok := tx.(TxWithTimeoutHeight)
-=======
 	timeoutTx, ok := tx.(TxWithTimeoutHeight)
->>>>>>> e5be99ba
 	if !ok {
 		return 0, fmt.Errorf("transaction does not implement TxWithTimeoutHeight")
 	}
 
-<<<<<<< HEAD
-	return auctionTx.GetTimeoutHeight(), nil
+	return timeoutTx.GetTimeoutHeight(), nil
 }
 
 // GetAuctionBidInfo returns the auction bid info from an auction transaction.
@@ -255,7 +235,4 @@
 		Transactions: bundle,
 		Timeout:      timeout,
 	}, nil
-=======
-	return timeoutTx.GetTimeoutHeight(), nil
->>>>>>> e5be99ba
 }