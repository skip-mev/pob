package mempool

import (
	"fmt"

	sdk "github.com/cosmos/cosmos-sdk/types"
)

type (
	// AuctionBidInfo defines the information about a bid to the auction house.
	AuctionBidInfo struct {
		Bidder       sdk.AccAddress
		Bid          sdk.Coin
		Transactions [][]byte
		Timeout      uint64
	}

	// Config defines the configuration for processing auction transactions. It is
	// a wrapper around all of the functionality that each application chain must implement
	// in order for auction processing to work.
	Config interface {
		// IsAuctionTx defines a function that returns true iff a transaction is an
		// auction bid transaction.
		IsAuctionTx(tx sdk.Tx) (bool, error)

		// GetTransactionSigners defines a function that returns the signers of a
		// bundle transaction i.e. transaction that was included in the auction transaction's bundle.
		GetTransactionSigners(tx []byte) (map[string]struct{}, error)

		// WrapBundleTransaction defines a function that wraps a bundle transaction into a sdk.Tx.
		WrapBundleTransaction(tx []byte) (sdk.Tx, error)

		// GetBidder defines a function that returns the bidder of an auction transaction transaction.
		GetBidder(tx sdk.Tx) (sdk.AccAddress, error)

		// GetBid defines a function that returns the bid of an auction transaction.
		GetBid(tx sdk.Tx) (sdk.Coin, error)

		// GetBundledTransactions defines a function that returns the bundled transactions
		// that the user wants to execute at the top of the block given an auction transaction.
		GetBundledTransactions(tx sdk.Tx) ([][]byte, error)

		// GetTimeout defines a function that returns the timeout of an auction transaction.
		GetTimeout(tx sdk.Tx) (uint64, error)
	}

	// DefaultConfig defines a default configuration for processing auction transactions.
	DefaultConfig struct {
		txDecoder sdk.TxDecoder
	}

<<<<<<< HEAD
=======
	// TxWithTimeoutHeight is used to extract timeouts from sdk.Tx transactions. In the case where,
	// timeouts are explicitly set on the sdk.Tx, we can use this interface to extract the timeout.
>>>>>>> 5231cafb
	TxWithTimeoutHeight interface {
		sdk.Tx

		GetTimeoutHeight() uint64
	}
)

var _ Config = (*DefaultConfig)(nil)

// NewDefaultConfig returns a default transaction configuration.
func NewDefaultConfig(txDecoder sdk.TxDecoder) Config {
	return &DefaultConfig{
		txDecoder: txDecoder,
	}
}

// NewDefaultIsAuctionTx defines a default function that returns true iff a transaction
// is an auction bid transaction. In the default case, the transaction must contain a single
// MsgAuctionBid message.
func (config *DefaultConfig) IsAuctionTx(tx sdk.Tx) (bool, error) {
	msg, err := GetMsgAuctionBidFromTx(tx)
	if err != nil {
		return false, err
	}

	return msg != nil, nil
}

// GetTransactionSigners defines a default function that returns the signers
// of a transaction. In the default case, each bundle transaction will be an sdk.Tx and the
// signers are the signers of each sdk.Msg in the transaction.
func (config *DefaultConfig) GetTransactionSigners(tx []byte) (map[string]struct{}, error) {
	sdkTx, err := config.txDecoder(tx)
	if err != nil {
		return nil, err
	}

	signers := make(map[string]struct{})
	for _, msg := range sdkTx.GetMsgs() {
		for _, signer := range msg.GetSigners() {
			signers[signer.String()] = struct{}{}
		}
	}

	return signers, nil
}

// WrapBundleTransaction defines a default function that wraps a transaction
// that is included in the bundle into a sdk.Tx. In the default case, the transaction
// that is included in the bundle will be the raw bytes of an sdk.Tx so we can just
// decode it.
func (config *DefaultConfig) WrapBundleTransaction(tx []byte) (sdk.Tx, error) {
	return config.txDecoder(tx)
}

// GetBidder defines a default function that returns the bidder of an auction transaction.
// In the default case, the bidder is the address defined in MsgAuctionBid.
func (config *DefaultConfig) GetBidder(tx sdk.Tx) (sdk.AccAddress, error) {
	msg, err := GetMsgAuctionBidFromTx(tx)
	if err != nil {
		return nil, err
	}

	bidder, err := sdk.AccAddressFromBech32(msg.Bidder)
	if err != nil {
		return nil, fmt.Errorf("invalid bidder address (%s): %w", msg.Bidder, err)
	}

	return bidder, nil
}

// GetBid defines a default function that returns the bid of an auction transaction.
// In the default case, the bid is the amount defined in MsgAuctionBid.
func (config *DefaultConfig) GetBid(tx sdk.Tx) (sdk.Coin, error) {
	msg, err := GetMsgAuctionBidFromTx(tx)
	if err != nil {
		return sdk.Coin{}, err
	}

	return msg.Bid, nil
}

// GetBundledTransactions defines a default function that returns the bundled
// transactions that the user wants to execute at the top of the block. In the default case,
// the bundled transactions will be the raw bytes of sdk.Tx's that are included in the
// MsgAuctionBid.
func (config *DefaultConfig) GetBundledTransactions(tx sdk.Tx) ([][]byte, error) {
	msg, err := GetMsgAuctionBidFromTx(tx)
	if err != nil {
		return nil, err
	}

	return msg.Transactions, nil
}

// GetTimeout defines a default function that returns the timeout of an auction transaction.
func (config *DefaultConfig) GetTimeout(tx sdk.Tx) (uint64, error) {
<<<<<<< HEAD
	auctionTx, ok := tx.(TxWithTimeoutHeight)
=======
	timeoutTx, ok := tx.(TxWithTimeoutHeight)
>>>>>>> 5231cafb
	if !ok {
		return 0, fmt.Errorf("transaction does not implement TxWithTimeoutHeight")
	}

<<<<<<< HEAD
	return auctionTx.GetTimeoutHeight(), nil
=======
	return timeoutTx.GetTimeoutHeight(), nil
>>>>>>> 5231cafb
}<|MERGE_RESOLUTION|>--- conflicted
+++ resolved
@@ -49,11 +49,8 @@
 		txDecoder sdk.TxDecoder
 	}
 
-<<<<<<< HEAD
-=======
 	// TxWithTimeoutHeight is used to extract timeouts from sdk.Tx transactions. In the case where,
 	// timeouts are explicitly set on the sdk.Tx, we can use this interface to extract the timeout.
->>>>>>> 5231cafb
 	TxWithTimeoutHeight interface {
 		sdk.Tx
 
@@ -151,18 +148,10 @@
 
 // GetTimeout defines a default function that returns the timeout of an auction transaction.
 func (config *DefaultConfig) GetTimeout(tx sdk.Tx) (uint64, error) {
-<<<<<<< HEAD
-	auctionTx, ok := tx.(TxWithTimeoutHeight)
-=======
 	timeoutTx, ok := tx.(TxWithTimeoutHeight)
->>>>>>> 5231cafb
 	if !ok {
 		return 0, fmt.Errorf("transaction does not implement TxWithTimeoutHeight")
 	}
 
-<<<<<<< HEAD
-	return auctionTx.GetTimeoutHeight(), nil
-=======
 	return timeoutTx.GetTimeoutHeight(), nil
->>>>>>> 5231cafb
 }