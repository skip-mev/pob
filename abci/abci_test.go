--- conflicted
+++ resolved
@@ -2,10 +2,6 @@
 
 import (
 	"bytes"
-<<<<<<< HEAD
-	"fmt"
-=======
->>>>>>> 717238ff
 	"math/rand"
 	"testing"
 	"time"
@@ -568,18 +564,10 @@
 	)
 
 	cases := []struct {
-<<<<<<< HEAD
-		name                       string
-		malleate                   func()
-		expectedNumberTxsInMempool int
-		isTopBidValid              bool
-		response                   abcitypes.ResponseProcessProposal_ProposalStatus
-=======
 		name          string
 		malleate      func()
 		isTopBidValid bool
 		response      abcitypes.ResponseProcessProposal_ProposalStatus
->>>>>>> 717238ff
 	}{
 		{
 			"single normal tx, no auction tx",
@@ -588,10 +576,6 @@
 				numAuctionTxs = 0
 				numBundledTxs = 0
 			},
-<<<<<<< HEAD
-			1,
-=======
->>>>>>> 717238ff
 			false,
 			abcitypes.ResponseProcessProposal_ACCEPT,
 		},
@@ -602,10 +586,6 @@
 				numAuctionTxs = 1
 				numBundledTxs = 0
 			},
-<<<<<<< HEAD
-			1,
-=======
->>>>>>> 717238ff
 			true,
 			abcitypes.ResponseProcessProposal_ACCEPT,
 		},
@@ -616,10 +596,6 @@
 				numAuctionTxs = 1
 				numBundledTxs = 0
 			},
-<<<<<<< HEAD
-			2,
-=======
->>>>>>> 717238ff
 			true,
 			abcitypes.ResponseProcessProposal_ACCEPT,
 		},
@@ -630,10 +606,6 @@
 				numAuctionTxs = 1
 				numBundledTxs = 4
 			},
-<<<<<<< HEAD
-			6,
-=======
->>>>>>> 717238ff
 			true,
 			abcitypes.ResponseProcessProposal_ACCEPT,
 		},
@@ -644,17 +616,10 @@
 				numAuctionTxs = 1
 				numBundledTxs = 4
 				insertRefTxs = false
-<<<<<<< HEAD
-			},
-			2,
-			true,
-			abcitypes.ResponseProcessProposal_ACCEPT,
-=======
 				exportRefTxs = false
 			},
 			true,
 			abcitypes.ResponseProcessProposal_REJECT,
->>>>>>> 717238ff
 		},
 		{
 			"multiple auction txs, single normal tx",
@@ -663,13 +628,8 @@
 				numAuctionTxs = 2
 				numBundledTxs = 4
 				insertRefTxs = true
-<<<<<<< HEAD
-			},
-			11,
-=======
 				exportRefTxs = true
 			},
->>>>>>> 717238ff
 			true,
 			abcitypes.ResponseProcessProposal_REJECT,
 		},
@@ -679,13 +639,7 @@
 				numNormalTxs = 100
 				numAuctionTxs = 1
 				numBundledTxs = 4
-<<<<<<< HEAD
-				insertRefTxs = true
-			},
-			105,
-=======
-			},
->>>>>>> 717238ff
+			},
 			true,
 			abcitypes.ResponseProcessProposal_ACCEPT,
 		},
@@ -698,10 +652,6 @@
 				reserveFee = sdk.NewCoins(sdk.NewCoin("foo", sdk.NewInt(100000000000000000)))
 				insertRefTxs = true
 			},
-<<<<<<< HEAD
-			104,
-=======
->>>>>>> 717238ff
 			false,
 			abcitypes.ResponseProcessProposal_REJECT,
 		},
@@ -715,10 +665,6 @@
 				insertRefTxs = false
 				exportRefTxs = false
 			},
-<<<<<<< HEAD
-			1,
-=======
->>>>>>> 717238ff
 			true,
 			abcitypes.ResponseProcessProposal_REJECT,
 		},
@@ -732,10 +678,6 @@
 				insertRefTxs = false
 				exportRefTxs = false
 			},
-<<<<<<< HEAD
-			101,
-=======
->>>>>>> 717238ff
 			true,
 			abcitypes.ResponseProcessProposal_REJECT,
 		},
@@ -755,10 +697,6 @@
 				insertRefTxs = true
 				exportRefTxs = true
 			},
-<<<<<<< HEAD
-			104,
-=======
->>>>>>> 717238ff
 			false,
 			abcitypes.ResponseProcessProposal_REJECT,
 		},
@@ -775,10 +713,6 @@
 				numAuctionTxs = 0
 				frontRunningProtection = false
 			},
-<<<<<<< HEAD
-			100,
-=======
->>>>>>> 717238ff
 			true,
 			abcitypes.ResponseProcessProposal_ACCEPT,
 		},
@@ -786,10 +720,6 @@
 
 	for _, tc := range cases {
 		suite.Run(tc.name, func() {
-<<<<<<< HEAD
-			fmt.Println(tc.name)
-=======
->>>>>>> 717238ff
 			suite.SetupTest() // reset
 			tc.malleate()
 
@@ -825,15 +755,7 @@
 				Txs: txs,
 			})
 
-<<<<<<< HEAD
-			// -------------------- Check Invariants -------------------- //
-			// 1. The number of transactions in the mempool must match
-			suite.Require().Equal(tc.expectedNumberTxsInMempool, suite.mempool.CountTx())
-
-			// 2. Check if the response is valid
-=======
 			// Check if the response is valid
->>>>>>> 717238ff
 			suite.Require().Equal(tc.response, res.Status)
 		})
 	}
