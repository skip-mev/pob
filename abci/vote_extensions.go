package abci

import (
	"context"
	"crypto/sha256"
	"encoding/hex"
<<<<<<< HEAD
	"errors"
=======
>>>>>>> e913bee3
	"fmt"

	sdk "github.com/cosmos/cosmos-sdk/types"
	sdkmempool "github.com/cosmos/cosmos-sdk/types/mempool"
	"github.com/skip-mev/pob/mempool"
)

type (
	// VoteExtensionMempool contains the methods required by the VoteExtensionHandler
	// to interact with the local mempool.
	VoteExtensionMempool interface {
		Remove(tx sdk.Tx) error
		AuctionBidSelect(ctx context.Context) sdkmempool.Iterator
<<<<<<< HEAD
		IsAuctionTx(tx sdk.Tx) (bool, error)
		GetBundledTransactions(tx sdk.Tx) ([][]byte, error)
=======
		GetAuctionBidInfo(tx sdk.Tx) (*mempool.AuctionBidInfo, error)
>>>>>>> e913bee3
		WrapBundleTransaction(tx []byte) (sdk.Tx, error)
	}

	// VoteExtensionHandler contains the functionality and handlers required to
	// process, validate and build vote extensions.
	VoteExtensionHandler struct {
		mempool VoteExtensionMempool

		// txDecoder is used to decode the top bidding auction transaction
		txDecoder sdk.TxDecoder

		// txEncoder is used to encode the top bidding auction transaction
		txEncoder sdk.TxEncoder

		// anteHandler is used to validate the vote extension
		anteHandler sdk.AnteHandler

		// cache is used to store the results of the vote extension verification
		// for a given block height.
		cache map[string]error

		// currentHeight is the block height the cache is valid for.
		currentHeight int64
	}
)

// NewVoteExtensionHandler returns an VoteExtensionHandler that contains the functionality and handlers
// required to inject, process, and validate vote extensions.
func NewVoteExtensionHandler(mp VoteExtensionMempool, txDecoder sdk.TxDecoder,
	txEncoder sdk.TxEncoder, ah sdk.AnteHandler,
) *VoteExtensionHandler {
	return &VoteExtensionHandler{
		mempool:       mp,
		txDecoder:     txDecoder,
		txEncoder:     txEncoder,
		anteHandler:   ah,
		cache:         make(map[string]error),
		currentHeight: 0,
	}
}

// ExtendVoteHandler returns the ExtendVoteHandler ABCI handler that extracts
// the top bidding valid auction transaction from a validator's local mempool and
// returns it in its vote extension.
func (h *VoteExtensionHandler) ExtendVoteHandler() ExtendVoteHandler {
	return func(ctx sdk.Context, req *RequestExtendVote) (*ResponseExtendVote, error) {
<<<<<<< HEAD
		var voteExtension []byte

		// Reset the cache if necessary
		h.checkStaleCache(ctx.BlockHeight())

		// Iterate through auction bids until we find a valid one
		auctionIterator := h.mempool.AuctionBidSelect(ctx)
		txsToRemove := make(map[sdk.Tx]struct{})
=======
		// Iterate through auction bids until we find a valid one
		auctionIterator := h.mempool.AuctionBidSelect(ctx)
>>>>>>> e913bee3

		for ; auctionIterator != nil; auctionIterator = auctionIterator.Next() {
			bidTx := auctionIterator.Tx()

			// Verify the bid tx can be encoded and included in vote extension
<<<<<<< HEAD
			bidBz, err := h.txEncoder(bidTx)
			if err != nil {
				txsToRemove[bidTx] = struct{}{}
				continue
			}

			hashBz := sha256.Sum256(bidBz)
			hash := hex.EncodeToString(hashBz[:])

			// Validate the auction transaction and cache result
			if err := h.verifyAuctionTx(ctx, bidTx); err != nil {
				h.cache[hash] = err
				txsToRemove[bidTx] = struct{}{}
			} else {
				h.cache[hash] = nil
				voteExtension = bidBz
				break
			}
		}

		// Remove all invalid auction bids from the mempool
		for tx := range txsToRemove {
			h.RemoveTx(tx)
		}

		return &ResponseExtendVote{VoteExtension: voteExtension}, nil
=======
			if bidBz, err := h.txEncoder(bidTx); err == nil {
				// Validate the auction transaction
				if err := h.verifyAuctionTx(ctx, bidTx); err == nil {
					return &ResponseExtendVote{VoteExtension: bidBz}, nil
				}
			}
		}

		return &ResponseExtendVote{VoteExtension: nil}, nil
>>>>>>> e913bee3
	}
}

// VerifyVoteExtensionHandler returns the VerifyVoteExtensionHandler ABCI handler
// that verifies the vote extension included in RequestVerifyVoteExtension.
// In particular, it verifies that the vote extension is a valid auction transaction.
func (h *VoteExtensionHandler) VerifyVoteExtensionHandler() VerifyVoteExtensionHandler {
	return func(ctx sdk.Context, req *RequestVerifyVoteExtension) (*ResponseVerifyVoteExtension, error) {
		txBz := req.VoteExtension
		if len(txBz) == 0 {
			return &ResponseVerifyVoteExtension{Status: ResponseVerifyVoteExtension_ACCEPT}, nil
		}

		// Reset the cache if necessary
<<<<<<< HEAD
		h.checkStaleCache(ctx.BlockHeight())
=======
		h.resetCache(ctx.BlockHeight())
>>>>>>> e913bee3

		hashBz := sha256.Sum256(txBz)
		hash := hex.EncodeToString(hashBz[:])

		// Short circuit if we have already verified this vote extension
		if err, ok := h.cache[hash]; ok {
			if err != nil {
				return &ResponseVerifyVoteExtension{Status: ResponseVerifyVoteExtension_REJECT}, err
			}

			return &ResponseVerifyVoteExtension{Status: ResponseVerifyVoteExtension_ACCEPT}, nil
		}

		// Decode the vote extension which should be a valid auction transaction
		bidTx, err := h.txDecoder(txBz)
		if err != nil {
			h.cache[hash] = err
			return &ResponseVerifyVoteExtension{Status: ResponseVerifyVoteExtension_REJECT}, err
		}

		// Verify the auction transaction and cache the result
		if err = h.verifyAuctionTx(ctx, bidTx); err != nil {
			h.cache[hash] = err
			return &ResponseVerifyVoteExtension{Status: ResponseVerifyVoteExtension_REJECT}, err
		}

		h.cache[hash] = nil

		return &ResponseVerifyVoteExtension{Status: ResponseVerifyVoteExtension_ACCEPT}, nil
	}
}

<<<<<<< HEAD
// RemoveTx removes a transaction from the application-side mempool.
func (h *VoteExtensionHandler) RemoveTx(tx sdk.Tx) {
	if err := h.mempool.Remove(tx); err != nil && !errors.Is(err, sdkmempool.ErrTxNotFound) {
		panic(fmt.Errorf("failed to remove invalid transaction from the mempool: %w", err))
	}
}

// checkStaleCache checks if the current height differs than the previous height at which
// the vote extensions were verified in. If so, it resets the cache to allow transactions to be
// reverified.
func (h *VoteExtensionHandler) checkStaleCache(blockHeight int64) {
=======
// checkStaleCache checks if the current height differs than the previous height at which
// the vote extensions were verified in. If so, it resets the cache to allow transactions to be
// reverified.
func (h *VoteExtensionHandler) resetCache(blockHeight int64) {
>>>>>>> e913bee3
	if h.currentHeight != blockHeight {
		h.cache = make(map[string]error)
		h.currentHeight = blockHeight
	}
}

// verifyAuctionTx verifies a transaction against the application's state.
func (h *VoteExtensionHandler) verifyAuctionTx(ctx sdk.Context, bidTx sdk.Tx) error {
	// Verify the vote extension is a auction transaction
<<<<<<< HEAD
	isAuctionTx, err := h.mempool.IsAuctionTx(bidTx)
=======
	bidInfo, err := h.mempool.GetAuctionBidInfo(bidTx)
>>>>>>> e913bee3
	if err != nil {
		return err
	}

<<<<<<< HEAD
	if !isAuctionTx {
=======
	if bidInfo == nil {
>>>>>>> e913bee3
		return fmt.Errorf("vote extension is not a valid auction transaction")
	}

	if h.anteHandler == nil {
		return nil
	}

	// Cache context is used to avoid state changes
	cache, _ := ctx.CacheContext()
	if _, err := h.anteHandler(cache, bidTx, false); err != nil {
		return err
	}

<<<<<<< HEAD
	bundledTxs, err := h.mempool.GetBundledTransactions(bidTx)
	if err != nil {
		return err
	}

	// Verify all bundled transactions
	for _, tx := range bundledTxs {
=======
	// Verify all bundled transactions
	for _, tx := range bidInfo.Transactions {
>>>>>>> e913bee3
		wrappedTx, err := h.mempool.WrapBundleTransaction(tx)
		if err != nil {
			return err
		}

		if _, err := h.anteHandler(cache, wrappedTx, false); err != nil {
			return err
		}
	}

	return nil
}<|MERGE_RESOLUTION|>--- conflicted
+++ resolved
@@ -4,10 +4,6 @@
 	"context"
 	"crypto/sha256"
 	"encoding/hex"
-<<<<<<< HEAD
-	"errors"
-=======
->>>>>>> e913bee3
 	"fmt"
 
 	sdk "github.com/cosmos/cosmos-sdk/types"
@@ -21,12 +17,7 @@
 	VoteExtensionMempool interface {
 		Remove(tx sdk.Tx) error
 		AuctionBidSelect(ctx context.Context) sdkmempool.Iterator
-<<<<<<< HEAD
-		IsAuctionTx(tx sdk.Tx) (bool, error)
-		GetBundledTransactions(tx sdk.Tx) ([][]byte, error)
-=======
 		GetAuctionBidInfo(tx sdk.Tx) (*mempool.AuctionBidInfo, error)
->>>>>>> e913bee3
 		WrapBundleTransaction(tx []byte) (sdk.Tx, error)
 	}
 
@@ -73,52 +64,13 @@
 // returns it in its vote extension.
 func (h *VoteExtensionHandler) ExtendVoteHandler() ExtendVoteHandler {
 	return func(ctx sdk.Context, req *RequestExtendVote) (*ResponseExtendVote, error) {
-<<<<<<< HEAD
-		var voteExtension []byte
-
-		// Reset the cache if necessary
-		h.checkStaleCache(ctx.BlockHeight())
-
 		// Iterate through auction bids until we find a valid one
 		auctionIterator := h.mempool.AuctionBidSelect(ctx)
-		txsToRemove := make(map[sdk.Tx]struct{})
-=======
-		// Iterate through auction bids until we find a valid one
-		auctionIterator := h.mempool.AuctionBidSelect(ctx)
->>>>>>> e913bee3
 
 		for ; auctionIterator != nil; auctionIterator = auctionIterator.Next() {
 			bidTx := auctionIterator.Tx()
 
 			// Verify the bid tx can be encoded and included in vote extension
-<<<<<<< HEAD
-			bidBz, err := h.txEncoder(bidTx)
-			if err != nil {
-				txsToRemove[bidTx] = struct{}{}
-				continue
-			}
-
-			hashBz := sha256.Sum256(bidBz)
-			hash := hex.EncodeToString(hashBz[:])
-
-			// Validate the auction transaction and cache result
-			if err := h.verifyAuctionTx(ctx, bidTx); err != nil {
-				h.cache[hash] = err
-				txsToRemove[bidTx] = struct{}{}
-			} else {
-				h.cache[hash] = nil
-				voteExtension = bidBz
-				break
-			}
-		}
-
-		// Remove all invalid auction bids from the mempool
-		for tx := range txsToRemove {
-			h.RemoveTx(tx)
-		}
-
-		return &ResponseExtendVote{VoteExtension: voteExtension}, nil
-=======
 			if bidBz, err := h.txEncoder(bidTx); err == nil {
 				// Validate the auction transaction
 				if err := h.verifyAuctionTx(ctx, bidTx); err == nil {
@@ -128,7 +80,6 @@
 		}
 
 		return &ResponseExtendVote{VoteExtension: nil}, nil
->>>>>>> e913bee3
 	}
 }
 
@@ -143,11 +94,7 @@
 		}
 
 		// Reset the cache if necessary
-<<<<<<< HEAD
-		h.checkStaleCache(ctx.BlockHeight())
-=======
 		h.resetCache(ctx.BlockHeight())
->>>>>>> e913bee3
 
 		hashBz := sha256.Sum256(txBz)
 		hash := hex.EncodeToString(hashBz[:])
@@ -180,24 +127,10 @@
 	}
 }
 
-<<<<<<< HEAD
-// RemoveTx removes a transaction from the application-side mempool.
-func (h *VoteExtensionHandler) RemoveTx(tx sdk.Tx) {
-	if err := h.mempool.Remove(tx); err != nil && !errors.Is(err, sdkmempool.ErrTxNotFound) {
-		panic(fmt.Errorf("failed to remove invalid transaction from the mempool: %w", err))
-	}
-}
-
-// checkStaleCache checks if the current height differs than the previous height at which
-// the vote extensions were verified in. If so, it resets the cache to allow transactions to be
-// reverified.
-func (h *VoteExtensionHandler) checkStaleCache(blockHeight int64) {
-=======
 // checkStaleCache checks if the current height differs than the previous height at which
 // the vote extensions were verified in. If so, it resets the cache to allow transactions to be
 // reverified.
 func (h *VoteExtensionHandler) resetCache(blockHeight int64) {
->>>>>>> e913bee3
 	if h.currentHeight != blockHeight {
 		h.cache = make(map[string]error)
 		h.currentHeight = blockHeight
@@ -207,20 +140,12 @@
 // verifyAuctionTx verifies a transaction against the application's state.
 func (h *VoteExtensionHandler) verifyAuctionTx(ctx sdk.Context, bidTx sdk.Tx) error {
 	// Verify the vote extension is a auction transaction
-<<<<<<< HEAD
-	isAuctionTx, err := h.mempool.IsAuctionTx(bidTx)
-=======
 	bidInfo, err := h.mempool.GetAuctionBidInfo(bidTx)
->>>>>>> e913bee3
 	if err != nil {
 		return err
 	}
 
-<<<<<<< HEAD
-	if !isAuctionTx {
-=======
 	if bidInfo == nil {
->>>>>>> e913bee3
 		return fmt.Errorf("vote extension is not a valid auction transaction")
 	}
 
@@ -234,18 +159,8 @@
 		return err
 	}
 
-<<<<<<< HEAD
-	bundledTxs, err := h.mempool.GetBundledTransactions(bidTx)
-	if err != nil {
-		return err
-	}
-
-	// Verify all bundled transactions
-	for _, tx := range bundledTxs {
-=======
 	// Verify all bundled transactions
 	for _, tx := range bidInfo.Transactions {
->>>>>>> e913bee3
 		wrappedTx, err := h.mempool.WrapBundleTransaction(tx)
 		if err != nil {
 			return err
