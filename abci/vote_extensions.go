package abci

import (
	"context"
	"crypto/sha256"
	"encoding/hex"
	"errors"
	"fmt"

	sdk "github.com/cosmos/cosmos-sdk/types"
	sdkmempool "github.com/cosmos/cosmos-sdk/types/mempool"
)

type (
	// MempoolVoteExtensionI contains the methods required by the VoteExtensionHandler
	// to interact with the local mempool.
	MempoolVoteExtensionI interface {
		Remove(tx sdk.Tx) error
		AuctionBidSelect(ctx context.Context) sdkmempool.Iterator
		IsAuctionTx(tx sdk.Tx) (bool, error)
	}

	VoteExtensionHandler struct {
		mempool       MempoolVoteExtensionI
		txDecoder     sdk.TxDecoder
		txEncoder     sdk.TxEncoder
		anteHandler   sdk.AnteHandler
		cache         map[string]error
		currentHeight int64
	}
)

// NewVoteExtensionHandler returns an VoteExtensionHandler that contains the functionality and handlers
// required to inject, process, and validate vote extensions.
func NewVoteExtensionHandler(mp MempoolVoteExtensionI, txDecoder sdk.TxDecoder,
	txEncoder sdk.TxEncoder, ah sdk.AnteHandler,
) *VoteExtensionHandler {
	return &VoteExtensionHandler{
		mempool:       mp,
		txDecoder:     txDecoder,
		txEncoder:     txEncoder,
		anteHandler:   ah,
		cache:         make(map[string]error),
		currentHeight: 0,
	}
}

// ExtendVoteHandler returns the ExtendVoteHandler ABCI handler that extracts
// the top bidding valid auction transaction from a validator's local mempool and
// returns it in its vote extension.
func (h *VoteExtensionHandler) ExtendVoteHandler() ExtendVoteHandler {
	return func(ctx sdk.Context, req *RequestExtendVote) (*ResponseExtendVote, error) {
		var (
			voteExtension []byte
		)

<<<<<<< HEAD
		// Reset the cache if necessary
		h.checkStaleCache(ctx)

		// Iterate through auction bids until we find a valid one
		auctionIterator := h.mempool.AuctionBidSelect(ctx)
		txsToRemove := make(map[sdk.Tx]struct{})

		for auctionIterator != nil {
			bidTx := auctionIterator.Tx()

			// Verify bid tx can be encoded and included in vote extension
			bidBz, err := h.txEncoder(bidTx)
			if err != nil {
				txsToRemove[bidTx] = struct{}{}
			}

			hashBz := sha256.Sum256(bidBz)
			hash := hex.EncodeToString(hashBz[:])

			// Validate the auction transaction and cache result
			if err := h.verifyTx(ctx, bidTx); err != nil {
				h.cache[hash] = err
				txsToRemove[bidTx] = struct{}{}
			} else {
				h.cache[hash] = nil
				voteExtension = bidBz
				break
			}

			auctionIterator = auctionIterator.Next()
=======
		auctionIterator := h.mempool.AuctionBidSelect(ctx)
		txsToRemove := make(map[sdk.Tx]struct{})

		// Iterate through auction bids until we find a valid one
		for auctionIterator != nil {
			bidTx := auctionIterator.Tx()

			if err := h.verifyTx(ctx, bidTx); err != nil {
				txsToRemove[bidTx] = struct{}{}
				continue
			}

			txBz, err := h.txEncoder(bidTx)
			if err != nil {
				txsToRemove[bidTx] = struct{}{}
				continue
			}

			voteExtension = txBz
			break
>>>>>>> 7a508e1d
		}

		// Remove all invalid auction bids from the mempool
		for tx := range txsToRemove {
			h.RemoveTx(tx)
		}

		return &ResponseExtendVote{
			VoteExtension: voteExtension,
		}, nil
	}
}

// VerifyVoteExtensionHandler returns the VerifyVoteExtensionHandler ABCI handler
// that verifies the vote extension included in RequestVerifyVoteExtension.
// In particular, it verifies that the vote extension is a valid auction transaction.
func (h *VoteExtensionHandler) VerifyVoteExtensionHandler() VerifyVoteExtensionHandler {
	return func(ctx sdk.Context, req *RequestVerifyVoteExtension) (*ResponseVerifyVoteExtension, error) {
<<<<<<< HEAD
		// Reset the cache if necessary
		h.checkStaleCache(ctx)

		txBz := req.VoteExtension
		hashBz := sha256.Sum256(txBz)
		hash := hex.EncodeToString(hashBz[:])

		// Short circuit if we have already verified this vote extension
		if err, ok := h.cache[hash]; ok {
			if err != nil {
				return &ResponseVerifyVoteExtension{Status: ResponseVerifyVoteExtension_REJECT}, err
			}

			return &ResponseVerifyVoteExtension{Status: ResponseVerifyVoteExtension_ACCEPT}, nil
		}

		// Decode the vote extension which should be a valid auction transaction
=======
		// Decode the vote extension which should be a valid auction transaction
		txBz := req.VoteExtension
>>>>>>> 7a508e1d
		bidTx, err := h.txDecoder(txBz)
		if err != nil {
			return &ResponseVerifyVoteExtension{
				Status: ResponseVerifyVoteExtension_REJECT,
			}, err
		}

<<<<<<< HEAD
		// Verify the auction transaction and cache the result
		if err := h.verifyTx(ctx, bidTx); err != nil {
			h.cache[hash] = err

			return &ResponseVerifyVoteExtension{Status: ResponseVerifyVoteExtension_REJECT}, err
		}

		h.cache[hash] = nil

		return &ResponseVerifyVoteExtension{Status: ResponseVerifyVoteExtension_ACCEPT}, nil
=======
		// Verify the transaction
		if err := h.verifyTx(ctx, bidTx); err != nil {
			return &ResponseVerifyVoteExtension{
				Status: ResponseVerifyVoteExtension_REJECT,
			}, err
		}

		return &ResponseVerifyVoteExtension{
			Status: ResponseVerifyVoteExtension_ACCEPT,
		}, nil
>>>>>>> 7a508e1d
	}
}

// RemoveTx removes a transaction from the application-side mempool.
func (h *VoteExtensionHandler) RemoveTx(tx sdk.Tx) {
	if err := h.mempool.Remove(tx); err != nil && !errors.Is(err, sdkmempool.ErrTxNotFound) {
		panic(fmt.Errorf("failed to remove invalid transaction from the mempool: %w", err))
	}
}

// checkStaleCache checks if the current height is greater than the previous height at which
// the vote extensions were verified in. If so, it resets the cache to allow transactions to be
// reverified.
func (h *VoteExtensionHandler) checkStaleCache(ctx sdk.Context) {
	if blockHeight := ctx.BlockHeight(); h.currentHeight != blockHeight {
		h.cache = make(map[string]error)
		h.currentHeight = blockHeight
	}
}

// verifyTx verifies a transaction against the application's state.
func (h *VoteExtensionHandler) verifyTx(ctx sdk.Context, tx sdk.Tx) error {
	if h.anteHandler != nil {
		_, err := h.anteHandler(ctx, tx, false)
		return err
	}

	return nil
}<|MERGE_RESOLUTION|>--- conflicted
+++ resolved
@@ -54,7 +54,6 @@
 			voteExtension []byte
 		)
 
-<<<<<<< HEAD
 		// Reset the cache if necessary
 		h.checkStaleCache(ctx)
 
@@ -85,28 +84,6 @@
 			}
 
 			auctionIterator = auctionIterator.Next()
-=======
-		auctionIterator := h.mempool.AuctionBidSelect(ctx)
-		txsToRemove := make(map[sdk.Tx]struct{})
-
-		// Iterate through auction bids until we find a valid one
-		for auctionIterator != nil {
-			bidTx := auctionIterator.Tx()
-
-			if err := h.verifyTx(ctx, bidTx); err != nil {
-				txsToRemove[bidTx] = struct{}{}
-				continue
-			}
-
-			txBz, err := h.txEncoder(bidTx)
-			if err != nil {
-				txsToRemove[bidTx] = struct{}{}
-				continue
-			}
-
-			voteExtension = txBz
-			break
->>>>>>> 7a508e1d
 		}
 
 		// Remove all invalid auction bids from the mempool
@@ -125,7 +102,6 @@
 // In particular, it verifies that the vote extension is a valid auction transaction.
 func (h *VoteExtensionHandler) VerifyVoteExtensionHandler() VerifyVoteExtensionHandler {
 	return func(ctx sdk.Context, req *RequestVerifyVoteExtension) (*ResponseVerifyVoteExtension, error) {
-<<<<<<< HEAD
 		// Reset the cache if necessary
 		h.checkStaleCache(ctx)
 
@@ -143,10 +119,6 @@
 		}
 
 		// Decode the vote extension which should be a valid auction transaction
-=======
-		// Decode the vote extension which should be a valid auction transaction
-		txBz := req.VoteExtension
->>>>>>> 7a508e1d
 		bidTx, err := h.txDecoder(txBz)
 		if err != nil {
 			return &ResponseVerifyVoteExtension{
@@ -154,7 +126,6 @@
 			}, err
 		}
 
-<<<<<<< HEAD
 		// Verify the auction transaction and cache the result
 		if err := h.verifyTx(ctx, bidTx); err != nil {
 			h.cache[hash] = err
@@ -165,18 +136,6 @@
 		h.cache[hash] = nil
 
 		return &ResponseVerifyVoteExtension{Status: ResponseVerifyVoteExtension_ACCEPT}, nil
-=======
-		// Verify the transaction
-		if err := h.verifyTx(ctx, bidTx); err != nil {
-			return &ResponseVerifyVoteExtension{
-				Status: ResponseVerifyVoteExtension_REJECT,
-			}, err
-		}
-
-		return &ResponseVerifyVoteExtension{
-			Status: ResponseVerifyVoteExtension_ACCEPT,
-		}, nil
->>>>>>> 7a508e1d
 	}
 }
 
