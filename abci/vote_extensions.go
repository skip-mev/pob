package abci

import (
	"context"
	"crypto/sha256"
	"encoding/hex"
	"errors"
	"fmt"

	sdk "github.com/cosmos/cosmos-sdk/types"
	sdkmempool "github.com/cosmos/cosmos-sdk/types/mempool"
)

type (
	// MempoolVoteExtensionI contains the methods required by the VoteExtensionHandler
	// to interact with the local mempool.
	MempoolVoteExtensionI interface {
		Remove(tx sdk.Tx) error
		AuctionBidSelect(ctx context.Context) sdkmempool.Iterator
		IsAuctionTx(tx sdk.Tx) (bool, error)
	}

	VoteExtensionHandler struct {
		mempool       MempoolVoteExtensionI
		txDecoder     sdk.TxDecoder
		txEncoder     sdk.TxEncoder
		anteHandler   sdk.AnteHandler
		cache         map[string]error
		currentHeight int64
	}
)

// NewVoteExtensionHandler returns an VoteExtensionHandler that contains the functionality and handlers
// required to inject, process, and validate vote extensions.
func NewVoteExtensionHandler(mp MempoolVoteExtensionI, txDecoder sdk.TxDecoder,
	txEncoder sdk.TxEncoder, ah sdk.AnteHandler,
) *VoteExtensionHandler {
	return &VoteExtensionHandler{
		mempool:       mp,
		txDecoder:     txDecoder,
		txEncoder:     txEncoder,
		anteHandler:   ah,
		cache:         make(map[string]error),
		currentHeight: 0,
	}
}

// ExtendVoteHandler returns the ExtendVoteHandler ABCI handler that extracts
// the top bidding valid auction transaction from a validator's local mempool and
// returns it in its vote extension.
func (h *VoteExtensionHandler) ExtendVoteHandler() ExtendVoteHandler {
	return func(ctx sdk.Context, req *RequestExtendVote) (*ResponseExtendVote, error) {
		var (
			voteExtension []byte
		)

<<<<<<< HEAD
		// Reset the cache if necessary
		h.checkStaleCache(ctx)

		// Iterate through auction bids until we find a valid one
		auctionIterator := h.mempool.AuctionBidSelect(ctx)
		txsToRemove := make(map[sdk.Tx]struct{})

		for auctionIterator != nil {
			bidTx := auctionIterator.Tx()

			// Verify bid tx can be encoded and included in vote extension
			bidBz, err := h.txEncoder(bidTx)
			if err != nil {
				txsToRemove[bidTx] = struct{}{}
			}

			hashBz := sha256.Sum256(bidBz)
			hash := hex.EncodeToString(hashBz[:])

			// Validate the auction transaction and cache result
			if err := h.verifyTx(ctx, bidTx); err != nil {
				h.cache[hash] = err
				txsToRemove[bidTx] = struct{}{}
			} else {
				h.cache[hash] = nil
				voteExtension = bidBz
				break
			}

			auctionIterator = auctionIterator.Next()
=======
		auctionIterator := h.mempool.AuctionBidSelect(ctx)
		txsToRemove := make(map[sdk.Tx]struct{})

		// Iterate through auction bids until we find a valid one
		for auctionIterator != nil {
			bidTx := auctionIterator.Tx()

			if err := h.verifyTx(ctx, bidTx); err != nil {
				txsToRemove[bidTx] = struct{}{}
				continue
			}

			txBz, err := h.txEncoder(bidTx)
			if err != nil {
				txsToRemove[bidTx] = struct{}{}
				continue
			}

			voteExtension = txBz
			break
>>>>>>> 6a91cb25
		}

		// Remove all invalid auction bids from the mempool
		for tx := range txsToRemove {
			h.RemoveTx(tx)
		}

		return &ResponseExtendVote{
			VoteExtension: voteExtension,
		}, nil
	}
}

// VerifyVoteExtensionHandler returns the VerifyVoteExtensionHandler ABCI handler
// that verifies the vote extension included in RequestVerifyVoteExtension.
// In particular, it verifies that the vote extension is a valid auction transaction.
func (h *VoteExtensionHandler) VerifyVoteExtensionHandler() VerifyVoteExtensionHandler {
	return func(ctx sdk.Context, req *RequestVerifyVoteExtension) (*ResponseVerifyVoteExtension, error) {
		panic("implement me")
	}
}

// RemoveTx removes a transaction from the application-side mempool.
func (h *VoteExtensionHandler) RemoveTx(tx sdk.Tx) {
	if err := h.mempool.Remove(tx); err != nil && !errors.Is(err, sdkmempool.ErrTxNotFound) {
		panic(fmt.Errorf("failed to remove invalid transaction from the mempool: %w", err))
	}
}

// checkStaleCache checks if the current height is greater than the previous height at which
// the vote extensions were verified in. If so, it resets the cache to allow transactions to be
// reverified.
func (h *VoteExtensionHandler) checkStaleCache(ctx sdk.Context) {
	if blockHeight := ctx.BlockHeight(); h.currentHeight != blockHeight {
		h.cache = make(map[string]error)
		h.currentHeight = blockHeight
	}
}

// verifyTx verifies a transaction against the application's state.
func (h *VoteExtensionHandler) verifyTx(ctx sdk.Context, tx sdk.Tx) error {
	if h.anteHandler != nil {
		_, err := h.anteHandler(ctx, tx, false)
		return err
	}

	return nil
}<|MERGE_RESOLUTION|>--- conflicted
+++ resolved
@@ -54,7 +54,6 @@
 			voteExtension []byte
 		)
 
-<<<<<<< HEAD
 		// Reset the cache if necessary
 		h.checkStaleCache(ctx)
 
@@ -85,28 +84,6 @@
 			}
 
 			auctionIterator = auctionIterator.Next()
-=======
-		auctionIterator := h.mempool.AuctionBidSelect(ctx)
-		txsToRemove := make(map[sdk.Tx]struct{})
-
-		// Iterate through auction bids until we find a valid one
-		for auctionIterator != nil {
-			bidTx := auctionIterator.Tx()
-
-			if err := h.verifyTx(ctx, bidTx); err != nil {
-				txsToRemove[bidTx] = struct{}{}
-				continue
-			}
-
-			txBz, err := h.txEncoder(bidTx)
-			if err != nil {
-				txsToRemove[bidTx] = struct{}{}
-				continue
-			}
-
-			voteExtension = txBz
-			break
->>>>>>> 6a91cb25
 		}
 
 		// Remove all invalid auction bids from the mempool
