package abci

import (
	"context"
	"errors"
	"fmt"

	sdk "github.com/cosmos/cosmos-sdk/types"
	sdkmempool "github.com/cosmos/cosmos-sdk/types/mempool"
)

type (
	MempoolVoteExtensionI interface {
		Remove(tx sdk.Tx) error
		AuctionBidSelect(ctx context.Context) sdkmempool.Iterator
		IsAuctionTx(tx sdk.Tx) (bool, error)
	}

	VoteExtensionHandler struct {
		mempool     MempoolVoteExtensionI
		txDecoder   sdk.TxDecoder
		txEncoder   sdk.TxEncoder
		anteHandler sdk.AnteHandler
	}
)

// NewVoteExtensionHandler returns an VoteExtensionHandler that contains the functionality and handlers
// required to inject, process, and validate vote extensions.
func NewVoteExtensionHandler(mp MempoolVoteExtensionI, txDecoder sdk.TxDecoder,
	txEncoder sdk.TxEncoder, ah sdk.AnteHandler) *VoteExtensionHandler {
	return &VoteExtensionHandler{
		mempool:     mp,
		txDecoder:   txDecoder,
		txEncoder:   txEncoder,
		anteHandler: ah,
	}
}

// ExtendVoteHandler returns the ExtendVoteHandler ABCI handler that extracts
// the top bidding valid auction transaction from a validator's local mempool and
// returns it in its vote extension.
func (h *VoteExtensionHandler) ExtendVoteHandler() ExtendVoteHandler {
	return func(ctx sdk.Context, req *RequestExtendVote) (*ResponseExtendVote, error) {
		var (
			voteExtension []byte
		)

		auctionIterator := h.mempool.AuctionBidSelect(ctx)
		txsToRemove := make(map[sdk.Tx]struct{})

		// Iterate through auction bids until we find a valid one
		for auctionIterator != nil {
			bidTx := auctionIterator.Tx()

<<<<<<< HEAD
=======
			// Validate the auction transaction
>>>>>>> 6689e158
			if err := h.verifyTx(ctx, bidTx); err != nil {
				txsToRemove[bidTx] = struct{}{}
				continue
			}

<<<<<<< HEAD
			txBz, err := h.txEncoder(bidTx)
			if err != nil {
				txsToRemove[bidTx] = struct{}{}
				continue
			}

			voteExtension = txBz
			break
=======
			// Encode the auction transaction to be included in the vote extension
			if txBz, err := h.txEncoder(bidTx); err != nil {
				txsToRemove[bidTx] = struct{}{}
			} else {
				voteExtension = txBz
				break
			}
>>>>>>> 6689e158
		}

		// Remove all invalid auction bids from the mempool
		for tx := range txsToRemove {
			h.RemoveTx(tx)
		}

		return &ResponseExtendVote{
			VoteExtension: voteExtension,
		}, nil
	}
}

// VerifyVoteExtensionHandler returns the VerifyVoteExtensionHandler ABCI handler
// that verifies the vote extension included in RequestVerifyVoteExtension.
// In particular, it verifies that the vote extension is a valid auction transaction.
func (h *VoteExtensionHandler) VerifyVoteExtensionHandler() VerifyVoteExtensionHandler {
	return func(ctx sdk.Context, req *RequestVerifyVoteExtension) (*ResponseVerifyVoteExtension, error) {
		// Decode the vote extension which should be a valid auction transaction
		txBz := req.VoteExtension
		bidTx, err := h.txDecoder(txBz)
		if err != nil {
			return &ResponseVerifyVoteExtension{
				Status: ResponseVerifyVoteExtension_REJECT,
			}, err
		}

		// Verify the transaction
		if err := h.verifyTx(ctx, bidTx); err != nil {
			return &ResponseVerifyVoteExtension{
				Status: ResponseVerifyVoteExtension_REJECT,
			}, err
		}

		return &ResponseVerifyVoteExtension{
			Status: ResponseVerifyVoteExtension_ACCEPT,
		}, nil
	}
}

// RemoveTx removes a transaction from the application-side mempool.
func (h *VoteExtensionHandler) RemoveTx(tx sdk.Tx) {
	if err := h.mempool.Remove(tx); err != nil && !errors.Is(err, sdkmempool.ErrTxNotFound) {
		panic(fmt.Errorf("failed to remove invalid transaction from the mempool: %w", err))
	}
}

// verifyTx verifies a transaction against the application's state.
func (h *VoteExtensionHandler) verifyTx(ctx sdk.Context, tx sdk.Tx) error {
	if h.anteHandler != nil {
		_, err := h.anteHandler(ctx, tx, false)
		return err
	}

	return nil
}<|MERGE_RESOLUTION|>--- conflicted
+++ resolved
@@ -52,25 +52,12 @@
 		for auctionIterator != nil {
 			bidTx := auctionIterator.Tx()
 
-<<<<<<< HEAD
-=======
 			// Validate the auction transaction
->>>>>>> 6689e158
 			if err := h.verifyTx(ctx, bidTx); err != nil {
 				txsToRemove[bidTx] = struct{}{}
 				continue
 			}
 
-<<<<<<< HEAD
-			txBz, err := h.txEncoder(bidTx)
-			if err != nil {
-				txsToRemove[bidTx] = struct{}{}
-				continue
-			}
-
-			voteExtension = txBz
-			break
-=======
 			// Encode the auction transaction to be included in the vote extension
 			if txBz, err := h.txEncoder(bidTx); err != nil {
 				txsToRemove[bidTx] = struct{}{}
@@ -78,7 +65,6 @@
 				voteExtension = txBz
 				break
 			}
->>>>>>> 6689e158
 		}
 
 		// Remove all invalid auction bids from the mempool
