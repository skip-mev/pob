--- conflicted
+++ resolved
@@ -94,26 +94,22 @@
 
 				// At this point, both the bid transaction itself and all the bundled
 				// transactions are valid. So we select the bid transaction along with
-				// all the bundled transactions. We also mark these transactions and
+				// all the bundled transactions. We also mark these transactions as seen and
 				// update the total size selected thus far.
 				totalTxBytes += bidTxSize
 				selectedTxs = append(selectedTxs, bidTxBz)
 				selectedTxs = append(selectedTxs, bidMsg.Transactions...)
 
-<<<<<<< HEAD
-				// Write the cache context to the original context when we know we have a
-				// valid top of block bundle.
-				write()
-=======
-				// We also need to mark the bundled transactions as seen so that they
-				// are not selected again.
 				for _, refTxRaw := range bidMsg.Transactions {
 					hash := sha256.Sum256(refTxRaw)
 					txHash := hex.EncodeToString(hash[:])
 					seenTxs[txHash] = struct{}{}
 				}
 
->>>>>>> 40e2617e
+				// Write the cache context to the original context when we know we have a
+				// valid top of block bundle.
+				write()
+
 				break selectBidTxLoop
 			}
 
@@ -138,9 +134,6 @@
 	selectTxLoop:
 		for ; iterator != nil; iterator = iterator.Next() {
 			memTx := iterator.Tx()
-<<<<<<< HEAD
-			txBz, err := h.PrepareProposalVerifyTx(ctx, memTx)
-=======
 
 			// If the transaction is already included in the proposal, then we skip it.
 			txBz, err := h.txEncoder(memTx)
@@ -156,7 +149,6 @@
 			}
 
 			txBz, err = h.txVerifier.PrepareProposalVerifyTx(memTx)
->>>>>>> 40e2617e
 			if err != nil {
 				txsToRemove[memTx] = struct{}{}
 				continue selectTxLoop
