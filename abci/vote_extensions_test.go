--- conflicted
+++ resolved
@@ -80,21 +80,14 @@
 			},
 		},
 		{
-<<<<<<< HEAD
-			"mempool contains bid that has bundled txs that are invalid",
-			func() []byte {
-				params.ReserveFee = sdk.NewCoin("foo", sdk.NewInt(10))
-				err := suite.builderKeeper.SetParams(suite.ctx, params)
-				suite.Require().NoError(err)
-
-				bidder := suite.accounts[0]
-				bid := params.ReserveFee.Sub(sdk.NewCoin("foo", sdk.NewInt(1)))
-
-				msgAuctionBid, err := testutils.CreateMsgAuctionBid(suite.encodingConfig.TxConfig, bidder, bid, 0, 0)
-				suite.Require().NoError(err)
-				msgAuctionBid.Transactions = [][]byte{[]byte("invalid tx")}
-
-				bidTx, err := testutils.CreateTx(suite.encodingConfig.TxConfig, bidder, 0, 10, []sdk.Msg{msgAuctionBid})
+			"mempool contains bid that has an invalid timeout",
+			func() []byte {
+				bidder := suite.accounts[0]
+				bid := params.ReserveFee
+				signers := []testutils.Account{bidder}
+				timeout := 0
+
+				bidTx, err := testutils.CreateAuctionTxWithSigners(suite.encodingConfig.TxConfig, bidder, bid, 0, uint64(timeout), signers)
 				suite.Require().NoError(err)
 
 				suite.mempool = mempool.NewAuctionMempool(suite.encodingConfig.TxConfig.TxDecoder(), suite.encodingConfig.TxConfig.TxEncoder(), 0, suite.config)
@@ -106,36 +99,12 @@
 			},
 		},
 		{
-=======
->>>>>>> e913bee3
-			"mempool contains bid that has an invalid timeout",
-			func() []byte {
-				bidder := suite.accounts[0]
-				bid := params.ReserveFee
-				signers := []testutils.Account{bidder}
-				timeout := 0
-
-				bidTx, err := testutils.CreateAuctionTxWithSigners(suite.encodingConfig.TxConfig, bidder, bid, 0, uint64(timeout), signers)
-				suite.Require().NoError(err)
-
-				suite.mempool = mempool.NewAuctionMempool(suite.encodingConfig.TxConfig.TxDecoder(), suite.encodingConfig.TxConfig.TxEncoder(), 0, suite.config)
-				err = suite.mempool.Insert(suite.ctx, bidTx)
-				suite.Require().NoError(err)
-
-				// this should return nothing since the top bid is not valid
-				return nil
-			},
-		},
-		{
 			"top bid is invalid but next best is valid",
 			func() []byte {
-<<<<<<< HEAD
-=======
 				params.ReserveFee = sdk.NewCoin("foo", sdk.NewInt(100))
 				err := suite.builderKeeper.SetParams(suite.ctx, params)
 				suite.Require().NoError(err)
 
->>>>>>> e913bee3
 				bidder := suite.accounts[0]
 				bid := suite.auctionBidAmount.Add(suite.minBidIncrement)
 				signers := []testutils.Account{bidder}
