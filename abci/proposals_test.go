package abci_test

import (
	"bytes"

	abcitypes "github.com/cometbft/cometbft/abci/types"
	sdk "github.com/cosmos/cosmos-sdk/types"
	"github.com/skip-mev/pob/abci"
	testutils "github.com/skip-mev/pob/testutils"
	"github.com/skip-mev/pob/x/builder/ante"
	buildertypes "github.com/skip-mev/pob/x/builder/types"
)

<<<<<<< HEAD
type ABCITestSuite struct {
	suite.Suite
	ctx sdk.Context

	// mempool setup
	mempool         *mempool.AuctionMempool
	logger          log.Logger
	encodingConfig  testutils.EncodingConfig
	proposalHandler *abci.ProposalHandler
	txs             map[string]struct{}

	// auction bid setup
	auctionBidAmount sdk.Coin
	minBidIncrement  sdk.Coin

	// builder setup
	builderKeeper    keeper.Keeper
	bankKeeper       *testutils.MockBankKeeper
	accountKeeper    *testutils.MockAccountKeeper
	distrKeeper      *testutils.MockDistributionKeeper
	stakingKeeper    *testutils.MockStakingKeeper
	builderDecorator ante.BuilderDecorator
	key              *storetypes.KVStoreKey
	authorityAccount sdk.AccAddress

	// account set up
	accounts []testutils.Account
	balances sdk.Coins
	random   *rand.Rand
	nonces   map[string]uint64
}

func TestABCISuite(t *testing.T) {
	suite.Run(t, new(ABCITestSuite))
}

func (suite *ABCITestSuite) SetupTest() {
	// General config
	suite.encodingConfig = testutils.CreateTestEncodingConfig()
	suite.random = rand.New(rand.NewSource(time.Now().Unix()))
	suite.key = storetypes.NewKVStoreKey(buildertypes.StoreKey)
	testCtx := testutil.DefaultContextWithDB(suite.T(), suite.key, storetypes.NewTransientStoreKey("transient_test"))
	suite.ctx = testCtx.Ctx

	// Mempool set up
	config := mempool.NewDefaultAuctionFactory(suite.encodingConfig.TxConfig.TxDecoder())
	suite.mempool = mempool.NewAuctionMempool(suite.encodingConfig.TxConfig.TxDecoder(), suite.encodingConfig.TxConfig.TxEncoder(), 0, config)
	suite.txs = make(map[string]struct{})
	suite.auctionBidAmount = sdk.NewCoin("foo", sdk.NewInt(1000000000))
	suite.minBidIncrement = sdk.NewCoin("foo", sdk.NewInt(1000))

	// Mock keepers set up
	ctrl := gomock.NewController(suite.T())
	suite.accountKeeper = testutils.NewMockAccountKeeper(ctrl)
	suite.accountKeeper.EXPECT().GetModuleAddress(buildertypes.ModuleName).Return(sdk.AccAddress{}).AnyTimes()
	suite.bankKeeper = testutils.NewMockBankKeeper(ctrl)
	suite.distrKeeper = testutils.NewMockDistributionKeeper(ctrl)
	suite.stakingKeeper = testutils.NewMockStakingKeeper(ctrl)
	suite.authorityAccount = sdk.AccAddress([]byte("authority"))

	// Builder keeper / decorator set up
	suite.builderKeeper = keeper.NewKeeper(
		suite.encodingConfig.Codec,
		suite.key,
		suite.accountKeeper,
		suite.bankKeeper,
		suite.distrKeeper,
		suite.stakingKeeper,
		suite.authorityAccount.String(),
	)
	err := suite.builderKeeper.SetParams(suite.ctx, buildertypes.DefaultParams())
	suite.Require().NoError(err)
	suite.builderDecorator = ante.NewBuilderDecorator(suite.builderKeeper, suite.encodingConfig.TxConfig.TxDecoder(), suite.encodingConfig.TxConfig.TxEncoder(), suite.mempool)

	// Accounts set up
	suite.accounts = testutils.RandomAccounts(suite.random, 1)
	suite.balances = sdk.NewCoins(sdk.NewCoin("foo", sdk.NewInt(1000000000000000000)))
	suite.nonces = make(map[string]uint64)
	for _, acc := range suite.accounts {
		suite.nonces[acc.Address.String()] = 0
	}

	// Proposal handler set up
	suite.logger = log.NewNopLogger()
	suite.proposalHandler = abci.NewProposalHandler(suite.mempool, suite.logger, suite.anteHandler, suite.encodingConfig.TxConfig.TxEncoder(), suite.encodingConfig.TxConfig.TxDecoder())
}

func (suite *ABCITestSuite) anteHandler(ctx sdk.Context, tx sdk.Tx, simulate bool) (sdk.Context, error) {
	signer := tx.GetMsgs()[0].GetSigners()[0]
	suite.bankKeeper.EXPECT().GetAllBalances(ctx, signer).AnyTimes().Return(suite.balances)

	next := func(ctx sdk.Context, tx sdk.Tx, simulate bool) (sdk.Context, error) {
		return ctx, nil
	}

	ctx, err := suite.builderDecorator.AnteHandle(ctx, tx, false, next)
	if err != nil {
		return ctx, err
	}

	bz, err := suite.encodingConfig.TxConfig.TxEncoder()(tx)
	if err != nil {
		return ctx, err
	}

	if !simulate {
		hash := sha256.Sum256(bz)
		txHash := hex.EncodeToString(hash[:])
		if _, ok := suite.txs[txHash]; ok {
			return ctx, fmt.Errorf("tx already in mempool")
		}
		suite.txs[txHash] = struct{}{}
	}

	return ctx, nil
}

func (suite *ABCITestSuite) createFilledMempool(numNormalTxs, numAuctionTxs, numBundledTxs int, insertRefTxs bool) int {
	// Insert a bunch of normal transactions into the global mempool
	for i := 0; i < numNormalTxs; i++ {
		// randomly select an account to create the tx
		randomIndex := suite.random.Intn(len(suite.accounts))
		acc := suite.accounts[randomIndex]

		// create a few random msgs
		randomMsgs := testutils.CreateRandomMsgs(acc.Address, 3)

		nonce := suite.nonces[acc.Address.String()]
		randomTx, err := testutils.CreateTx(suite.encodingConfig.TxConfig, acc, nonce, 1000, randomMsgs)
		suite.Require().NoError(err)

		suite.nonces[acc.Address.String()]++
		priority := suite.random.Int63n(100) + 1
		suite.Require().NoError(suite.mempool.Insert(suite.ctx.WithPriority(priority), randomTx))
	}

	suite.Require().Equal(numNormalTxs, suite.mempool.CountTx())
	suite.Require().Equal(0, suite.mempool.CountAuctionTx())

	// Insert a bunch of auction transactions into the global mempool and auction mempool
	for i := 0; i < numAuctionTxs; i++ {
		// randomly select a bidder to create the tx
		randomIndex := suite.random.Intn(len(suite.accounts))
		acc := suite.accounts[randomIndex]

		// create a new auction bid msg with numBundledTxs bundled transactions
		nonce := suite.nonces[acc.Address.String()]
		bidMsg, err := testutils.CreateMsgAuctionBid(suite.encodingConfig.TxConfig, acc, suite.auctionBidAmount, nonce, numBundledTxs)
		suite.nonces[acc.Address.String()] += uint64(numBundledTxs)
		suite.Require().NoError(err)

		// create the auction tx
		nonce = suite.nonces[acc.Address.String()]
		auctionTx, err := testutils.CreateTx(suite.encodingConfig.TxConfig, acc, nonce, 1000, []sdk.Msg{bidMsg})
		suite.Require().NoError(err)

		// insert the auction tx into the global mempool
		priority := suite.random.Int63n(100) + 1
		suite.Require().NoError(suite.mempool.Insert(suite.ctx.WithPriority(priority), auctionTx))
		suite.nonces[acc.Address.String()]++

		if insertRefTxs {
			for _, refRawTx := range bidMsg.GetTransactions() {
				refTx, err := suite.encodingConfig.TxConfig.TxDecoder()(refRawTx)
				suite.Require().NoError(err)
				priority := suite.random.Int63n(100) + 1
				suite.Require().NoError(suite.mempool.Insert(suite.ctx.WithPriority(priority), refTx))
			}
		}

		// decrement the bid amount for the next auction tx
		suite.auctionBidAmount = suite.auctionBidAmount.Sub(suite.minBidIncrement)
	}

	numSeenGlobalTxs := 0
	for iterator := suite.mempool.Select(suite.ctx, nil); iterator != nil; iterator = iterator.Next() {
		numSeenGlobalTxs++
	}

	numSeenAuctionTxs := 0
	for iterator := suite.mempool.AuctionBidSelect(suite.ctx); iterator != nil; iterator = iterator.Next() {
		numSeenAuctionTxs++
	}

	var totalNumTxs int
	suite.Require().Equal(numAuctionTxs, suite.mempool.CountAuctionTx())
	if insertRefTxs {
		totalNumTxs = numNormalTxs + numAuctionTxs*(numBundledTxs)
		suite.Require().Equal(totalNumTxs, suite.mempool.CountTx())
		suite.Require().Equal(totalNumTxs, numSeenGlobalTxs)
	} else {
		totalNumTxs = numNormalTxs
		suite.Require().Equal(totalNumTxs, suite.mempool.CountTx())
		suite.Require().Equal(totalNumTxs, numSeenGlobalTxs)
	}

	suite.Require().Equal(numAuctionTxs, numSeenAuctionTxs)

	return totalNumTxs
}

func (suite *ABCITestSuite) exportMempool(exportRefTxs bool) [][]byte {
	txs := make([][]byte, 0)
	seenTxs := make(map[string]bool)

	auctionIterator := suite.mempool.AuctionBidSelect(suite.ctx)
	for ; auctionIterator != nil; auctionIterator = auctionIterator.Next() {
		auctionTx := auctionIterator.Tx()
		txBz, err := suite.encodingConfig.TxConfig.TxEncoder()(auctionTx)
		suite.Require().NoError(err)

		txs = append(txs, txBz)

		if exportRefTxs {
			for _, refRawTx := range auctionTx.GetMsgs()[0].(*buildertypes.MsgAuctionBid).GetTransactions() {
				txs = append(txs, refRawTx)
				seenTxs[string(refRawTx)] = true
			}
		}

		seenTxs[string(txBz)] = true
	}

	iterator := suite.mempool.Select(suite.ctx, nil)
	for ; iterator != nil; iterator = iterator.Next() {
		txBz, err := suite.encodingConfig.TxConfig.TxEncoder()(iterator.Tx())
		suite.Require().NoError(err)

		if !seenTxs[string(txBz)] {
			txs = append(txs, txBz)
		}
	}

	return txs
}

=======
>>>>>>> 07c76b83
func (suite *ABCITestSuite) TestPrepareProposal() {
	var (
		// the modified transactions cannot exceed this size
		maxTxBytes int64 = 1000000000000000000

		// mempool configuration
		numNormalTxs  = 100
		numAuctionTxs = 100
		numBundledTxs = 3
		insertRefTxs  = false

		// auction configuration
		maxBundleSize          uint32 = 10
		reserveFee                    = sdk.NewCoin("foo", sdk.NewInt(1000))
		minBuyInFee                   = sdk.NewCoin("foo", sdk.NewInt(1000))
		frontRunningProtection        = true
	)

	cases := []struct {
		name                       string
		malleate                   func()
		expectedNumberProposalTxs  int
		expectedNumberTxsInMempool int
		isTopBidValid              bool
	}{
		{
			"single bundle in the mempool",
			func() {
				numNormalTxs = 0
				numAuctionTxs = 1
				numBundledTxs = 3
				insertRefTxs = true
			},
			4,
			3,
			true,
		},
		{
			"single bundle in the mempool, no ref txs in mempool",
			func() {
				numNormalTxs = 0
				numAuctionTxs = 1
				numBundledTxs = 3
				insertRefTxs = false
			},
			4,
			0,
			true,
		},
		{
			"single bundle in the mempool, not valid",
			func() {
				reserveFee = sdk.NewCoin("foo", sdk.NewInt(100000))
				suite.auctionBidAmount = sdk.NewCoin("foo", sdk.NewInt(10000)) // this will fail the ante handler
				numNormalTxs = 0
				numAuctionTxs = 1
				numBundledTxs = 3
			},
			0,
			0,
			false,
		},
		{
			"single bundle in the mempool, not valid with ref txs in mempool",
			func() {
				reserveFee = sdk.NewCoin("foo", sdk.NewInt(100000))
				suite.auctionBidAmount = sdk.NewCoin("foo", sdk.NewInt(10000)) // this will fail the ante handler
				numNormalTxs = 0
				numAuctionTxs = 1
				numBundledTxs = 3
				insertRefTxs = true
			},
			3,
			3,
			false,
		},
		{
			"multiple bundles in the mempool, no normal txs + no ref txs in mempool",
			func() {
				reserveFee = sdk.NewCoin("foo", sdk.NewInt(1000))
				suite.auctionBidAmount = sdk.NewCoin("foo", sdk.NewInt(10000000))
				numNormalTxs = 0
				numAuctionTxs = 10
				numBundledTxs = 3
				insertRefTxs = false
			},
			4,
			0,
			true,
		},
		{
			"multiple bundles in the mempool, no normal txs + ref txs in mempool",
			func() {
				numNormalTxs = 0
				numAuctionTxs = 10
				numBundledTxs = 3
				insertRefTxs = true
			},
			31,
			30,
			true,
		},
		{
			"normal txs only",
			func() {
				numNormalTxs = 1
				numAuctionTxs = 0
				numBundledTxs = 0
			},
			1,
			1,
			false,
		},
		{
			"many normal txs only",
			func() {
				numNormalTxs = 100
				numAuctionTxs = 0
				numBundledTxs = 0
			},
			100,
			100,
			false,
		},
		{
			"single normal tx, single auction tx",
			func() {
				numNormalTxs = 1
				numAuctionTxs = 1
				numBundledTxs = 0
			},
			2,
			1,
			true,
		},
		{
			"single normal tx, single auction tx with ref txs",
			func() {
				numNormalTxs = 1
				numAuctionTxs = 1
				numBundledTxs = 3
				insertRefTxs = false
			},
			5,
			1,
			true,
		},
		{
			"single normal tx, single failing auction tx with ref txs",
			func() {
				numNormalTxs = 1
				numAuctionTxs = 1
				numBundledTxs = 3
				insertRefTxs = true
				suite.auctionBidAmount = sdk.NewCoin("foo", sdk.NewInt(2000)) // this will fail the ante handler
				reserveFee = sdk.NewCoin("foo", sdk.NewInt(1000000000))
			},
			4,
			4,
			false,
		},
		{
			"many normal tx, single auction tx with no ref txs",
			func() {
				reserveFee = sdk.NewCoin("foo", sdk.NewInt(1000))
				suite.auctionBidAmount = sdk.NewCoin("foo", sdk.NewInt(2000000))
				numNormalTxs = 100
				numAuctionTxs = 1
				numBundledTxs = 0
			},
			101,
			100,
			true,
		},
		{
			"many normal tx, single auction tx with ref txs",
			func() {
				numNormalTxs = 100
				numAuctionTxs = 1
				numBundledTxs = 3
				insertRefTxs = true
			},
			104,
			103,
			true,
		},
		{
			"many normal tx, single auction tx with ref txs",
			func() {
				numNormalTxs = 100
				numAuctionTxs = 1
				numBundledTxs = 3
				insertRefTxs = false
			},
			104,
			100,
			true,
		},
		{
			"many normal tx, many auction tx with ref txs",
			func() {
				numNormalTxs = 100
				numAuctionTxs = 100
				numBundledTxs = 1
				insertRefTxs = true
			},
			201,
			200,
			true,
		},
	}

	for _, tc := range cases {
		suite.Run(tc.name, func() {
			suite.SetupTest() // reset
			tc.malleate()

			suite.createFilledMempool(numNormalTxs, numAuctionTxs, numBundledTxs, insertRefTxs)

			// create a new auction
			params := buildertypes.Params{
				MaxBundleSize:          maxBundleSize,
				ReserveFee:             reserveFee,
				MinBuyInFee:            minBuyInFee,
				FrontRunningProtection: frontRunningProtection,
				MinBidIncrement:        suite.minBidIncrement,
			}
			suite.builderKeeper.SetParams(suite.ctx, params)
			suite.builderDecorator = ante.NewBuilderDecorator(suite.builderKeeper, suite.encodingConfig.TxConfig.TxDecoder(), suite.encodingConfig.TxConfig.TxEncoder(), suite.mempool)

			// reset the proposal handler with the new mempool
			suite.proposalHandler = abci.NewProposalHandler(suite.mempool, suite.logger, suite.anteHandler, suite.encodingConfig.TxConfig.TxEncoder(), suite.encodingConfig.TxConfig.TxDecoder())

			handler := suite.proposalHandler.PrepareProposalHandler()
			res := handler(suite.ctx, abcitypes.RequestPrepareProposal{
				MaxTxBytes: maxTxBytes,
			})

			// -------------------- Check Invariants -------------------- //
			// 1. The auction tx must fail if we know it is invalid
			suite.Require().Equal(tc.isTopBidValid, suite.isTopBidValid())

			// 2. total bytes must be less than or equal to maxTxBytes
			totalBytes := int64(0)
			if suite.isTopBidValid() {
				totalBytes += int64(len(res.Txs[0]))

				for _, tx := range res.Txs[1+numBundledTxs:] {
					totalBytes += int64(len(tx))
				}
			} else {
				for _, tx := range res.Txs {
					totalBytes += int64(len(tx))
				}
			}
			suite.Require().LessOrEqual(totalBytes, maxTxBytes)

			// 3. the number of transactions in the response must be equal to the number of expected transactions
			suite.Require().Equal(tc.expectedNumberProposalTxs, len(res.Txs))

			// 4. if there are auction transactions, the first transaction must be the top bid
			// and the rest of the bundle must be in the response
			if suite.isTopBidValid() {
				auctionTx, err := suite.encodingConfig.TxConfig.TxDecoder()(res.Txs[0])
				suite.Require().NoError(err)

				bidInfo, err := suite.mempool.GetAuctionBidInfo(auctionTx)
				suite.Require().NoError(err)

				for index, tx := range bidInfo.Transactions {
					suite.Require().Equal(tx, res.Txs[index+1])
				}
			}

			// 5. All of the transactions must be unique
			uniqueTxs := make(map[string]bool)
			for _, tx := range res.Txs {
				suite.Require().False(uniqueTxs[string(tx)])
				uniqueTxs[string(tx)] = true
			}

			// 6. The number of transactions in the mempool must be correct
			suite.Require().Equal(tc.expectedNumberTxsInMempool, suite.mempool.CountTx())
		})
	}
}

func (suite *ABCITestSuite) TestProcessProposal() {
	var (
		// mempool set up
		numNormalTxs   = 100
		numAuctionTxs  = 1
		numBundledTxs  = 3
		insertRefTxs   = true
		exportRefTxs   = true
		frontRunningTx sdk.Tx

		// auction set up
		maxBundleSize          uint32 = 10
		reserveFee                    = sdk.NewCoin("foo", sdk.NewInt(1000))
		minBuyInFee                   = sdk.NewCoin("foo", sdk.NewInt(1000))
		frontRunningProtection        = true
	)

	cases := []struct {
		name          string
		malleate      func()
		isTopBidValid bool
		response      abcitypes.ResponseProcessProposal_ProposalStatus
	}{
		{
			"single normal tx, no auction tx",
			func() {
				numNormalTxs = 1
				numAuctionTxs = 0
				numBundledTxs = 0
			},
			false,
			abcitypes.ResponseProcessProposal_ACCEPT,
		},
		{
			"single auction tx, no normal txs",
			func() {
				numNormalTxs = 0
				numAuctionTxs = 1
				numBundledTxs = 0
			},
			true,
			abcitypes.ResponseProcessProposal_ACCEPT,
		},
		{
			"single auction tx, single auction tx",
			func() {
				numNormalTxs = 1
				numAuctionTxs = 1
				numBundledTxs = 0
			},
			true,
			abcitypes.ResponseProcessProposal_ACCEPT,
		},
		{
			"single auction tx, single auction tx with ref txs",
			func() {
				numNormalTxs = 1
				numAuctionTxs = 1
				numBundledTxs = 4
			},
			true,
			abcitypes.ResponseProcessProposal_ACCEPT,
		},
		{
			"single auction tx, single auction tx with no ref txs",
			func() {
				numNormalTxs = 1
				numAuctionTxs = 1
				numBundledTxs = 4
				insertRefTxs = false
				exportRefTxs = false
			},
			true,
			abcitypes.ResponseProcessProposal_REJECT,
		},
		{
			"multiple auction txs, single normal tx",
			func() {
				numNormalTxs = 1
				numAuctionTxs = 2
				numBundledTxs = 4
				insertRefTxs = true
				exportRefTxs = true
			},
			true,
			abcitypes.ResponseProcessProposal_REJECT,
		},
		{
			"single auction txs, multiple normal tx",
			func() {
				numNormalTxs = 100
				numAuctionTxs = 1
				numBundledTxs = 4
			},
			true,
			abcitypes.ResponseProcessProposal_ACCEPT,
		},
		{
			"single invalid auction tx, multiple normal tx",
			func() {
				numNormalTxs = 100
				numAuctionTxs = 1
				numBundledTxs = 4
				reserveFee = sdk.NewCoin("foo", sdk.NewInt(100000000000000000))
				insertRefTxs = true
			},
			false,
			abcitypes.ResponseProcessProposal_REJECT,
		},
		{
			"single valid auction txs but missing ref txs",
			func() {
				numNormalTxs = 0
				numAuctionTxs = 1
				numBundledTxs = 4
				reserveFee = sdk.NewCoin("foo", sdk.NewInt(1000))
				insertRefTxs = false
				exportRefTxs = false
			},
			true,
			abcitypes.ResponseProcessProposal_REJECT,
		},
		{
			"single valid auction txs but missing ref txs, with many normal txs",
			func() {
				numNormalTxs = 100
				numAuctionTxs = 1
				numBundledTxs = 4
				reserveFee = sdk.NewCoin("foo", sdk.NewInt(1000))
				insertRefTxs = false
				exportRefTxs = false
			},
			true,
			abcitypes.ResponseProcessProposal_REJECT,
		},
		{
			"auction tx with frontrunning",
			func() {
				randomAccount := testutils.RandomAccounts(suite.random, 1)[0]
				bidder := suite.accounts[0]
				bid := sdk.NewCoin("foo", sdk.NewInt(696969696969))
				nonce := suite.nonces[bidder.Address.String()]
				frontRunningTx, _ = testutils.CreateAuctionTxWithSigners(suite.encodingConfig.TxConfig, suite.accounts[0], bid, nonce+1, 1000, []testutils.Account{bidder, randomAccount})
				suite.Require().NotNil(frontRunningTx)

				numNormalTxs = 100
				numAuctionTxs = 1
				numBundledTxs = 4
				insertRefTxs = true
				exportRefTxs = true
			},
			false,
			abcitypes.ResponseProcessProposal_REJECT,
		},
		{
			"auction tx with frontrunning, but frontrunning protection disabled",
			func() {
				randomAccount := testutils.RandomAccounts(suite.random, 1)[0]
				bidder := suite.accounts[0]
				bid := sdk.NewCoin("foo", sdk.NewInt(696969696969))
				nonce := suite.nonces[bidder.Address.String()]
				frontRunningTx, _ = testutils.CreateAuctionTxWithSigners(suite.encodingConfig.TxConfig, suite.accounts[0], bid, nonce+1, 1000, []testutils.Account{bidder, randomAccount})
				suite.Require().NotNil(frontRunningTx)

				numAuctionTxs = 0
				frontRunningProtection = false
			},
			true,
			abcitypes.ResponseProcessProposal_ACCEPT,
		},
	}

	for _, tc := range cases {
		suite.Run(tc.name, func() {
			suite.SetupTest() // reset
			tc.malleate()

			suite.createFilledMempool(numNormalTxs, numAuctionTxs, numBundledTxs, insertRefTxs)

			// reset the proposal handler with the new mempool
			suite.proposalHandler = abci.NewProposalHandler(suite.mempool, suite.logger, suite.anteHandler, suite.encodingConfig.TxConfig.TxEncoder(), suite.encodingConfig.TxConfig.TxDecoder())

			if frontRunningTx != nil {
				suite.Require().NoError(suite.mempool.Insert(suite.ctx, frontRunningTx))
			}

			// create a new auction
			params := buildertypes.Params{
				MaxBundleSize:          maxBundleSize,
				ReserveFee:             reserveFee,
				MinBuyInFee:            minBuyInFee,
				FrontRunningProtection: frontRunningProtection,
				MinBidIncrement:        suite.minBidIncrement,
			}
			suite.builderKeeper.SetParams(suite.ctx, params)
			suite.builderDecorator = ante.NewBuilderDecorator(suite.builderKeeper, suite.encodingConfig.TxConfig.TxDecoder(), suite.encodingConfig.TxConfig.TxEncoder(), suite.mempool)
			suite.Require().Equal(tc.isTopBidValid, suite.isTopBidValid())

			txs := suite.exportMempool(exportRefTxs)

			if frontRunningTx != nil {
				txBz, err := suite.encodingConfig.TxConfig.TxEncoder()(frontRunningTx)
				suite.Require().NoError(err)

				suite.Require().True(bytes.Equal(txs[0], txBz))
			}

			handler := suite.proposalHandler.ProcessProposalHandler()
			res := handler(suite.ctx, abcitypes.RequestProcessProposal{
				Txs: txs,
			})

			// Check if the response is valid
			suite.Require().Equal(tc.response, res.Status)
		})
	}
}

// isTopBidValid returns true if the top bid is valid. We purposefully insert invalid
// auction transactions into the mempool to test the handlers.
func (suite *ABCITestSuite) isTopBidValid() bool {
	iterator := suite.mempool.AuctionBidSelect(suite.ctx)
	if iterator == nil {
		return false
	}

	// check if the top bid is valid
	_, err := suite.anteHandler(suite.ctx, iterator.Tx(), true)
	return err == nil
}<|MERGE_RESOLUTION|>--- conflicted
+++ resolved
@@ -11,245 +11,6 @@
 	buildertypes "github.com/skip-mev/pob/x/builder/types"
 )
 
-<<<<<<< HEAD
-type ABCITestSuite struct {
-	suite.Suite
-	ctx sdk.Context
-
-	// mempool setup
-	mempool         *mempool.AuctionMempool
-	logger          log.Logger
-	encodingConfig  testutils.EncodingConfig
-	proposalHandler *abci.ProposalHandler
-	txs             map[string]struct{}
-
-	// auction bid setup
-	auctionBidAmount sdk.Coin
-	minBidIncrement  sdk.Coin
-
-	// builder setup
-	builderKeeper    keeper.Keeper
-	bankKeeper       *testutils.MockBankKeeper
-	accountKeeper    *testutils.MockAccountKeeper
-	distrKeeper      *testutils.MockDistributionKeeper
-	stakingKeeper    *testutils.MockStakingKeeper
-	builderDecorator ante.BuilderDecorator
-	key              *storetypes.KVStoreKey
-	authorityAccount sdk.AccAddress
-
-	// account set up
-	accounts []testutils.Account
-	balances sdk.Coins
-	random   *rand.Rand
-	nonces   map[string]uint64
-}
-
-func TestABCISuite(t *testing.T) {
-	suite.Run(t, new(ABCITestSuite))
-}
-
-func (suite *ABCITestSuite) SetupTest() {
-	// General config
-	suite.encodingConfig = testutils.CreateTestEncodingConfig()
-	suite.random = rand.New(rand.NewSource(time.Now().Unix()))
-	suite.key = storetypes.NewKVStoreKey(buildertypes.StoreKey)
-	testCtx := testutil.DefaultContextWithDB(suite.T(), suite.key, storetypes.NewTransientStoreKey("transient_test"))
-	suite.ctx = testCtx.Ctx
-
-	// Mempool set up
-	config := mempool.NewDefaultAuctionFactory(suite.encodingConfig.TxConfig.TxDecoder())
-	suite.mempool = mempool.NewAuctionMempool(suite.encodingConfig.TxConfig.TxDecoder(), suite.encodingConfig.TxConfig.TxEncoder(), 0, config)
-	suite.txs = make(map[string]struct{})
-	suite.auctionBidAmount = sdk.NewCoin("foo", sdk.NewInt(1000000000))
-	suite.minBidIncrement = sdk.NewCoin("foo", sdk.NewInt(1000))
-
-	// Mock keepers set up
-	ctrl := gomock.NewController(suite.T())
-	suite.accountKeeper = testutils.NewMockAccountKeeper(ctrl)
-	suite.accountKeeper.EXPECT().GetModuleAddress(buildertypes.ModuleName).Return(sdk.AccAddress{}).AnyTimes()
-	suite.bankKeeper = testutils.NewMockBankKeeper(ctrl)
-	suite.distrKeeper = testutils.NewMockDistributionKeeper(ctrl)
-	suite.stakingKeeper = testutils.NewMockStakingKeeper(ctrl)
-	suite.authorityAccount = sdk.AccAddress([]byte("authority"))
-
-	// Builder keeper / decorator set up
-	suite.builderKeeper = keeper.NewKeeper(
-		suite.encodingConfig.Codec,
-		suite.key,
-		suite.accountKeeper,
-		suite.bankKeeper,
-		suite.distrKeeper,
-		suite.stakingKeeper,
-		suite.authorityAccount.String(),
-	)
-	err := suite.builderKeeper.SetParams(suite.ctx, buildertypes.DefaultParams())
-	suite.Require().NoError(err)
-	suite.builderDecorator = ante.NewBuilderDecorator(suite.builderKeeper, suite.encodingConfig.TxConfig.TxDecoder(), suite.encodingConfig.TxConfig.TxEncoder(), suite.mempool)
-
-	// Accounts set up
-	suite.accounts = testutils.RandomAccounts(suite.random, 1)
-	suite.balances = sdk.NewCoins(sdk.NewCoin("foo", sdk.NewInt(1000000000000000000)))
-	suite.nonces = make(map[string]uint64)
-	for _, acc := range suite.accounts {
-		suite.nonces[acc.Address.String()] = 0
-	}
-
-	// Proposal handler set up
-	suite.logger = log.NewNopLogger()
-	suite.proposalHandler = abci.NewProposalHandler(suite.mempool, suite.logger, suite.anteHandler, suite.encodingConfig.TxConfig.TxEncoder(), suite.encodingConfig.TxConfig.TxDecoder())
-}
-
-func (suite *ABCITestSuite) anteHandler(ctx sdk.Context, tx sdk.Tx, simulate bool) (sdk.Context, error) {
-	signer := tx.GetMsgs()[0].GetSigners()[0]
-	suite.bankKeeper.EXPECT().GetAllBalances(ctx, signer).AnyTimes().Return(suite.balances)
-
-	next := func(ctx sdk.Context, tx sdk.Tx, simulate bool) (sdk.Context, error) {
-		return ctx, nil
-	}
-
-	ctx, err := suite.builderDecorator.AnteHandle(ctx, tx, false, next)
-	if err != nil {
-		return ctx, err
-	}
-
-	bz, err := suite.encodingConfig.TxConfig.TxEncoder()(tx)
-	if err != nil {
-		return ctx, err
-	}
-
-	if !simulate {
-		hash := sha256.Sum256(bz)
-		txHash := hex.EncodeToString(hash[:])
-		if _, ok := suite.txs[txHash]; ok {
-			return ctx, fmt.Errorf("tx already in mempool")
-		}
-		suite.txs[txHash] = struct{}{}
-	}
-
-	return ctx, nil
-}
-
-func (suite *ABCITestSuite) createFilledMempool(numNormalTxs, numAuctionTxs, numBundledTxs int, insertRefTxs bool) int {
-	// Insert a bunch of normal transactions into the global mempool
-	for i := 0; i < numNormalTxs; i++ {
-		// randomly select an account to create the tx
-		randomIndex := suite.random.Intn(len(suite.accounts))
-		acc := suite.accounts[randomIndex]
-
-		// create a few random msgs
-		randomMsgs := testutils.CreateRandomMsgs(acc.Address, 3)
-
-		nonce := suite.nonces[acc.Address.String()]
-		randomTx, err := testutils.CreateTx(suite.encodingConfig.TxConfig, acc, nonce, 1000, randomMsgs)
-		suite.Require().NoError(err)
-
-		suite.nonces[acc.Address.String()]++
-		priority := suite.random.Int63n(100) + 1
-		suite.Require().NoError(suite.mempool.Insert(suite.ctx.WithPriority(priority), randomTx))
-	}
-
-	suite.Require().Equal(numNormalTxs, suite.mempool.CountTx())
-	suite.Require().Equal(0, suite.mempool.CountAuctionTx())
-
-	// Insert a bunch of auction transactions into the global mempool and auction mempool
-	for i := 0; i < numAuctionTxs; i++ {
-		// randomly select a bidder to create the tx
-		randomIndex := suite.random.Intn(len(suite.accounts))
-		acc := suite.accounts[randomIndex]
-
-		// create a new auction bid msg with numBundledTxs bundled transactions
-		nonce := suite.nonces[acc.Address.String()]
-		bidMsg, err := testutils.CreateMsgAuctionBid(suite.encodingConfig.TxConfig, acc, suite.auctionBidAmount, nonce, numBundledTxs)
-		suite.nonces[acc.Address.String()] += uint64(numBundledTxs)
-		suite.Require().NoError(err)
-
-		// create the auction tx
-		nonce = suite.nonces[acc.Address.String()]
-		auctionTx, err := testutils.CreateTx(suite.encodingConfig.TxConfig, acc, nonce, 1000, []sdk.Msg{bidMsg})
-		suite.Require().NoError(err)
-
-		// insert the auction tx into the global mempool
-		priority := suite.random.Int63n(100) + 1
-		suite.Require().NoError(suite.mempool.Insert(suite.ctx.WithPriority(priority), auctionTx))
-		suite.nonces[acc.Address.String()]++
-
-		if insertRefTxs {
-			for _, refRawTx := range bidMsg.GetTransactions() {
-				refTx, err := suite.encodingConfig.TxConfig.TxDecoder()(refRawTx)
-				suite.Require().NoError(err)
-				priority := suite.random.Int63n(100) + 1
-				suite.Require().NoError(suite.mempool.Insert(suite.ctx.WithPriority(priority), refTx))
-			}
-		}
-
-		// decrement the bid amount for the next auction tx
-		suite.auctionBidAmount = suite.auctionBidAmount.Sub(suite.minBidIncrement)
-	}
-
-	numSeenGlobalTxs := 0
-	for iterator := suite.mempool.Select(suite.ctx, nil); iterator != nil; iterator = iterator.Next() {
-		numSeenGlobalTxs++
-	}
-
-	numSeenAuctionTxs := 0
-	for iterator := suite.mempool.AuctionBidSelect(suite.ctx); iterator != nil; iterator = iterator.Next() {
-		numSeenAuctionTxs++
-	}
-
-	var totalNumTxs int
-	suite.Require().Equal(numAuctionTxs, suite.mempool.CountAuctionTx())
-	if insertRefTxs {
-		totalNumTxs = numNormalTxs + numAuctionTxs*(numBundledTxs)
-		suite.Require().Equal(totalNumTxs, suite.mempool.CountTx())
-		suite.Require().Equal(totalNumTxs, numSeenGlobalTxs)
-	} else {
-		totalNumTxs = numNormalTxs
-		suite.Require().Equal(totalNumTxs, suite.mempool.CountTx())
-		suite.Require().Equal(totalNumTxs, numSeenGlobalTxs)
-	}
-
-	suite.Require().Equal(numAuctionTxs, numSeenAuctionTxs)
-
-	return totalNumTxs
-}
-
-func (suite *ABCITestSuite) exportMempool(exportRefTxs bool) [][]byte {
-	txs := make([][]byte, 0)
-	seenTxs := make(map[string]bool)
-
-	auctionIterator := suite.mempool.AuctionBidSelect(suite.ctx)
-	for ; auctionIterator != nil; auctionIterator = auctionIterator.Next() {
-		auctionTx := auctionIterator.Tx()
-		txBz, err := suite.encodingConfig.TxConfig.TxEncoder()(auctionTx)
-		suite.Require().NoError(err)
-
-		txs = append(txs, txBz)
-
-		if exportRefTxs {
-			for _, refRawTx := range auctionTx.GetMsgs()[0].(*buildertypes.MsgAuctionBid).GetTransactions() {
-				txs = append(txs, refRawTx)
-				seenTxs[string(refRawTx)] = true
-			}
-		}
-
-		seenTxs[string(txBz)] = true
-	}
-
-	iterator := suite.mempool.Select(suite.ctx, nil)
-	for ; iterator != nil; iterator = iterator.Next() {
-		txBz, err := suite.encodingConfig.TxConfig.TxEncoder()(iterator.Tx())
-		suite.Require().NoError(err)
-
-		if !seenTxs[string(txBz)] {
-			txs = append(txs, txBz)
-		}
-	}
-
-	return txs
-}
-
-=======
->>>>>>> 07c76b83
 func (suite *ABCITestSuite) TestPrepareProposal() {
 	var (
 		// the modified transactions cannot exceed this size
