--- conflicted
+++ resolved
@@ -26,8 +26,9 @@
 		WithNodeURI(rpcURI).
 		WithClient(rpcClient).
 		WithGRPCClient(grpcClient).
-<<<<<<< HEAD
-		WithInterfaceRegistry(encodingConfig.InterfaceRegistry)
+		WithInterfaceRegistry(encodingConfig.InterfaceRegistry).
+		WithCodec(encodingConfig.Codec).
+		WithChainID(s.chain.id)
 }
 
 // waitForBlockHeight will wait until the current block height is greater than or equal to the given height.
@@ -46,9 +47,4 @@
 	height := s.queryCurrentHeight()
 	s.waitForBlockHeight(height + 1)
 	return height + 1
-=======
-		WithInterfaceRegistry(encodingConfig.InterfaceRegistry).
-		WithCodec(encodingConfig.Codec).
-		WithChainID(s.chain.id)
->>>>>>> 8d863d7c
 }