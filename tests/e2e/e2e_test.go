//go:build e2e

package e2e

import (
<<<<<<< HEAD
=======
	"time"

	"github.com/cosmos/cosmos-sdk/client/flags"
	"github.com/cosmos/cosmos-sdk/client/tx"
	sdk "github.com/cosmos/cosmos-sdk/types"
	"github.com/cosmos/cosmos-sdk/types/tx/signing"
	authtypes "github.com/cosmos/cosmos-sdk/x/auth/types"
	banktypes "github.com/cosmos/cosmos-sdk/x/bank/types"
>>>>>>> 8d863d7c
	"github.com/skip-mev/pob/x/builder/types"
)

func (s *IntegrationTestSuite) TestInit() {
	for _, account := range s.accounts {
		node := s.valResources[0]
		balances := s.queryBalancesOf(node, account.Address)
		s.Require().NotEmpty(balances)
	}
}

func (s *IntegrationTestSuite) TestGetBuilderParams() {
	params := s.queryBuilderParams(s.valResources[0])

	s.Require().Equal(params.FrontRunningProtection, types.DefaultFrontRunningProtection)
	s.Require().Equal(params.ProposerFee, types.DefaultProposerFee)
	s.Require().Equal(params.MaxBundleSize, types.DefaultMaxBundleSize)
}

func (s *IntegrationTestSuite) TestSimpleTx() {
	// balanceBefore := s.queryBalancesOf(s.valResources[0], s.accounts[0].Address)

<<<<<<< HEAD
	// from := s.accounts[0]
	// to := s.accounts[1]
	// amount := sdk.NewCoins(sdk.NewCoin("stake", sdk.NewInt(1000)))
	// sequenceOffset := uint64(0)
	// timeout := uint64(1000000)
	// tx := s.createMsgSendTx(from, to.Address.String(), amount, sequenceOffset, timeout)

	// // send tx
	// s.broadcastTx(s.valResources[0], tx)
=======
	from := s.accounts[0]
	to := s.accounts[1]
	amount := sdk.NewCoins(sdk.NewCoin("stake", sdk.NewInt(1000)))

	msg := &banktypes.MsgSend{
		FromAddress: from.Address.String(),
		ToAddress:   to.Address.String(),
		Amount:      amount,
	}

	ctx := s.createClientContext(s.valResources[0])
	ctx = ctx.WithBroadcastMode(flags.BroadcastSync).
		WithSkipConfirmation(true).
		WithFrom(s.chain.validators[0].keyInfo.Name).
		WithOutputFormat("json").
		WithKeyring(s.chain.validators[0].keyring)

	txFactory := tx.Factory{}.
		WithChainID(s.chain.id).
		WithKeybase(s.chain.validators[0].keyring).
		WithTimeoutHeight(10000).
		WithSignMode(signing.SignMode_SIGN_MODE_LEGACY_AMINO_JSON).
		WithAccountRetriever(authtypes.AccountRetriever{}).
		WithTxConfig(encodingConfig.TxConfig)

	err := tx.BroadcastTx(ctx, txFactory, msg)
	s.Require().NoError(err)

	// TODO/XXX: Get tx hash from ctx.Output and confirm tx was successful, for now,
	// we just sleep for a bit.
	time.Sleep(3 * time.Second)
>>>>>>> 8d863d7c

	// // check balances
	// balanceAfter := s.queryBalancesOf(s.valResources[0], s.accounts[0].Address)

	// s.Require().True(balanceAfter.IsAllLTE(balanceBefore))
}<|MERGE_RESOLUTION|>--- conflicted
+++ resolved
@@ -3,8 +3,6 @@
 package e2e
 
 import (
-<<<<<<< HEAD
-=======
 	"time"
 
 	"github.com/cosmos/cosmos-sdk/client/flags"
@@ -13,7 +11,6 @@
 	"github.com/cosmos/cosmos-sdk/types/tx/signing"
 	authtypes "github.com/cosmos/cosmos-sdk/x/auth/types"
 	banktypes "github.com/cosmos/cosmos-sdk/x/bank/types"
->>>>>>> 8d863d7c
 	"github.com/skip-mev/pob/x/builder/types"
 )
 
@@ -36,17 +33,6 @@
 func (s *IntegrationTestSuite) TestSimpleTx() {
 	// balanceBefore := s.queryBalancesOf(s.valResources[0], s.accounts[0].Address)
 
-<<<<<<< HEAD
-	// from := s.accounts[0]
-	// to := s.accounts[1]
-	// amount := sdk.NewCoins(sdk.NewCoin("stake", sdk.NewInt(1000)))
-	// sequenceOffset := uint64(0)
-	// timeout := uint64(1000000)
-	// tx := s.createMsgSendTx(from, to.Address.String(), amount, sequenceOffset, timeout)
-
-	// // send tx
-	// s.broadcastTx(s.valResources[0], tx)
-=======
 	from := s.accounts[0]
 	to := s.accounts[1]
 	amount := sdk.NewCoins(sdk.NewCoin("stake", sdk.NewInt(1000)))
@@ -78,7 +64,6 @@
 	// TODO/XXX: Get tx hash from ctx.Output and confirm tx was successful, for now,
 	// we just sleep for a bit.
 	time.Sleep(3 * time.Second)
->>>>>>> 8d863d7c
 
 	// // check balances
 	// balanceAfter := s.queryBalancesOf(s.valResources[0], s.accounts[0].Address)
